--- conflicted
+++ resolved
@@ -27,9 +27,5 @@
       run: pip install -e .
     - name: Analysing the code with pylint
       run: |
-<<<<<<< HEAD
-        pylint py/picca/delta_extraction/**/*py
-        pylint py/picca/pk1d/**/*py
-=======
         pylint py/picca/delta_extraction/
->>>>>>> 2eda074d
+        pylint py/picca/pk1d/