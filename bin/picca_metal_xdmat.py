--- conflicted
+++ resolved
@@ -12,69 +12,6 @@
 import fitsio
 
 from picca import constants, xcf, io, utils
-<<<<<<< HEAD
-from picca.utils import print
-
-def calc_metal_xdmat(abs_igm,p):
-    xcf.fill_neighs(p)
-    sp.random.seed(p[0])
-    tmp = xcf.metal_dmat(p,abs_igm=abs_igm)
-    return tmp
-
-if __name__ == '__main__':
-
-    parser = argparse.ArgumentParser(formatter_class=argparse.ArgumentDefaultsHelpFormatter,
-        description='Compute the distortion matrix of the cross-correlation delta x object for a list of IGM absorption.')
-
-    parser.add_argument('--out', type=str, default=None, required=True,
-        help='Output file name')
-
-    parser.add_argument('--in-dir', type=str, default=None, required=True,
-        help='Directory to delta files')
-
-    parser.add_argument('--drq', type=str, default=None, nargs='+', required=True,
-        help='Catalog(s) of objects in DRQ format or zbest format')
-
-    parser.add_argument('--rp-min', type=float, default=-200., required=False,
-        help='Min r-parallel [h^-1 Mpc]')
-
-    parser.add_argument('--rp-max', type=float, default=200., required=False,
-        help='Max r-parallel [h^-1 Mpc]')
-
-    parser.add_argument('--rt-max', type=float, default=200., required=False,
-        help='Max r-transverse [h^-1 Mpc]')
-
-    parser.add_argument('--np', type=int, default=100, required=False,
-        help='Number of r-parallel bins')
-
-    parser.add_argument('--nt', type=int, default=50, required=False,
-        help='Number of r-transverse bins')
-
-    parser.add_argument('--coef-binning-model', type=int, default=1, required=False,
-        help='Coefficient multiplying np and nt to get finner binning for the model')
-
-    parser.add_argument('--z-min-obj', type=float, default=None, required=False,
-        help='Min redshift for object field')
-
-    parser.add_argument('--z-max-obj', type=float, default=None, required=False,
-        help='Max redshift for object field')
-
-    parser.add_argument('--z-cut-min', type=float, default=0., required=False,
-        help='Use only pairs of forest x object with the mean of the last absorber \
-        redshift and the object redshift larger than z-cut-min')
-
-    parser.add_argument('--z-cut-max', type=float, default=10., required=False,
-        help='Use only pairs of forest x object with the mean of the last absorber \
-        redshift and the object redshift smaller than z-cut-max')
-
-    parser.add_argument('--lambda-abs', type=str, default='LYA', required=False,
-        help='Name of the absorption in picca.constants defining the redshift of the delta')
-
-    parser.add_argument('--obj-name', type=str, default='QSO', required=False,
-        help='Name of the object tracer')
-
-    parser.add_argument('--abs-igm', type=str,default=None, required=False, nargs='*',
-=======
 from picca.utils import userprint
 
 
@@ -125,6 +62,7 @@
                         type=str,
                         default=None,
                         required=True,
+                        nargs='+',
                         help='Catalog of objects in DRQ format')
 
     parser.add_argument('--rp-min',
@@ -215,7 +153,6 @@
         default=None,
         required=False,
         nargs='*',
->>>>>>> cd9f5514
         help='List of names of metal absorption in picca.constants')
 
     parser.add_argument('--z-ref',
