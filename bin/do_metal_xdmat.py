#!/usr/bin/env python

import scipy as sp
import fitsio
import argparse
import glob
import healpy
import sys
from functools import partial
import copy 

from scipy import random 
from scipy.interpolate import interp1d

from picca import constants
from picca import xcf
from picca import io

from multiprocessing import Pool,Process,Lock,Manager,cpu_count,Value

def calc_metal_xdmat(abs_igm,p):
    xcf.fill_neighs(p)
    tmp = xcf.metal_dmat(p,abs_igm=abs_igm)
    return tmp

if __name__ == '__main__':

    parser = argparse.ArgumentParser(formatter_class=argparse.ArgumentDefaultsHelpFormatter)

    parser.add_argument('--out', type = str, default = None, required=True,
                        help = 'output file name')

    parser.add_argument('--drq', type = str, default = None, required=True,
                        help = 'drq')

    parser.add_argument('--in-dir', type = str, default = None, required=True,
                        help = 'data directory')

    parser.add_argument('--rp-max', type = float, default = 200., required=False,
                        help = 'max rp [h^-1 Mpc]')

    parser.add_argument('--rp-min', type = float, default = -200., required=False,
                        help = 'min rp [h^-1 Mpc]')

    parser.add_argument('--rt-max', type = float, default = 200., required=False,
                        help = 'max rt [h^-1 Mpc]')

    parser.add_argument('--np', type = int, default = 100, required=False,
                        help = 'number of r-parallel bins')

    parser.add_argument('--nt', type = int, default = 50, required=False,
                        help = 'number of r-transverse bins')

    parser.add_argument('--lambda-abs', type = str, default = 'LYA', required=False,
                        help = 'name of the absorption in picca.constants')

    parser.add_argument('--obj-name', type = str, default = 'QSO', required=False,
                        help = 'name of the object tracer')

    parser.add_argument('--fid-Om', type = float, default = 0.315, required=False,
                    help = 'Om of fiducial cosmology')

    parser.add_argument('--nside', type = int, default = 8, required=False,
                    help = 'healpix nside')

    parser.add_argument('--nproc', type = int, default = None, required=False,
                    help = 'number of processors')

    parser.add_argument('--z-ref', type = float, default = 2.25, required=False,
                    help = 'reference redshift')

    parser.add_argument('--rej', type = float, default = 1., required=False,
                    help = 'reference redshift')

    parser.add_argument('--z-evol-del', type = float, default = 2.9, required=False,
                    help = 'exponent of the redshift evolution of the delta field')

    parser.add_argument('--z-evol-obj', type = float, default = 1., required=False,
                    help = 'exponent of the redshift evolution of the object field')

    parser.add_argument('--z-min-obj', type = float, default = None, required=False,
                    help = 'min redshift for object field')

    parser.add_argument('--z-max-obj', type = float, default = None, required=False,
                        help = 'max redshift for object field')

    parser.add_argument('--nspec', type=int,default=None, required=False,
                    help = 'maximum spectra to read')

    parser.add_argument('--abs-igm', type=str,default=None, required=False,nargs="*",
                    help = 'list of metals')

    args = parser.parse_args()

    if args.nproc is None:
        args.nproc = cpu_count()//2

    xcf.rp_max = args.rp_max
    xcf.rp_min = args.rp_min
    xcf.rt_max = args.rt_max
    xcf.np = args.np
    xcf.nt = args.nt
    xcf.nside = args.nside
    xcf.zref = args.z_ref
    lambda_abs = constants.absorber_IGM[args.lambda_abs]
    xcf.lambda_abs = lambda_abs
    xcf.rej = args.rej

    ## use a metal grid equal to the lya grid
    xcf.npm = args.np
    xcf.ntm = args.nt

    cosmo = constants.cosmo(args.fid_Om)
    xcf.cosmo=cosmo

    dels, ndels, zmin_pix, zmax_pix = io.read_deltas(args.in_dir, args.nside, lambda_abs,\
                            args.z_evol_del, args.z_ref, cosmo,nspec=args.nspec)

    xcf.npix = len(dels)
    xcf.dels = dels
    xcf.ndels = ndels

    
    ### Find the redshift range
    if (args.z_min_obj is None):
        dmin_pix = cosmo.r_comoving(zmin_pix)
        dmin_obj = max(0.,dmin_pix+xcf.rp_min)
        args.z_min_obj = cosmo.r_2_z(dmin_obj)
        sys.stderr.write("\r z_min_obj = {}\r".format(args.z_min_obj))
    if (args.z_max_obj is None):
        dmax_pix = cosmo.r_comoving(zmax_pix)
        dmax_obj = max(0.,dmax_pix+xcf.rp_max)
        args.z_max_obj = cosmo.r_2_z(dmax_obj)
        sys.stderr.write("\r z_max_obj = {}\r".format(args.z_max_obj))

    objs,zmin_obj = io.read_objects(args.drq, args.nside, args.z_min_obj, args.z_max_obj,\
                                args.z_evol_obj, args.z_ref,cosmo)
    xcf.objs = objs

    xcf.angmax = 2*sp.arcsin(xcf.rt_max/(cosmo.r_comoving(zmin_pix)+cosmo.r_comoving(zmin_obj)))

    xcf.counter = Value('i',0)
    xcf.lock = Lock()
    
    cpu_data = {}
    for i,p in enumerate(sorted(list(dels.keys()))):
        ip = i%args.nproc
        if not ip in cpu_data:
            cpu_data[ip] = []
        cpu_data[ip].append(p)

    random.seed(0)

    dm_all=[]
    wdm_all=[]
    rp_all=[]
    rt_all=[]
    z_all=[]
    names=[]
    npairs_all=[]
    npairs_used_all=[]
 

    for i,abs_igm in enumerate(args.abs_igm):
        xcf.counter.value=0
        f=partial(calc_metal_xdmat,abs_igm)
        sys.stderr.write("\n")
        pool = Pool(processes=args.nproc)
        dm = pool.map(f,sorted(list(cpu_data.values())))
        pool.close()
        dm = sp.array(dm)
        wdm =dm[:,0].sum(axis=0)
        rp = dm[:,2].sum(axis=0)
        rt = dm[:,3].sum(axis=0)
        z = dm[:,4].sum(axis=0)
        we = dm[:,5].sum(axis=0)
        w=we>0
        rp[w]/=we[w]
        rt[w]/=we[w]
        z[w]/=we[w]
        npairs=dm[:,6].sum(axis=0)
        npairs_used=dm[:,7].sum(axis=0)
        dm=dm[:,1].sum(axis=0)
        w=wdm>0
        dm[w,:]/=wdm[w,None]

        dm_all.append(dm)
        wdm_all.append(wdm)
        rp_all.append(rp)
        rt_all.append(rt)
        z_all.append(z)
        names.append(abs_igm)

        npairs_all.append(npairs)
        npairs_used_all.append(npairs_used)

    out = fitsio.FITS(args.out,'rw',clobber=True)
    head = {}
    head['REJ']=args.rej
    head['RPMAX']=xcf.rp_max
    head['RPMIN']=xcf.rp_min
    head['RTMAX']=xcf.rt_max
    head['NT']=xcf.nt
    head['NP']=xcf.np

    len_names = sp.array([ len(s) for s in names ]).max()
    names = sp.array(names, dtype='S'+str(len_names))
    out.write([sp.array(npairs_all),sp.array(npairs_used_all),sp.array(names)],names=["NPALL","NPUSED","ABS_IGM"],header=head)

    names = names.astype(str)
    out_list = []
    out_names=[]
    for i,ai in enumerate(names):
<<<<<<< HEAD
        out_names=out_names + ["RP_QSO_"+ai]
        out_list = out_list + [rp_all[i]]

        out_names=out_names + ["RT_QSO_"+ai]
        out_list = out_list + [rt_all[i]]

        out_names=out_names + ["Z_QSO_"+ai]
        out_list = out_list + [z_all[i]]

        out_names = out_names + ["DM_QSO_"+ai]
        out_list = out_list + [dm_all[i]]

        out_names=out_names+["WDM_QSO_"+ai]
=======
        out_names=out_names + ["RP_"+args.obj_name+"_"+ai]
        out_list = out_list + [rp_all[i]]

        out_names=out_names + ["RT_"+args.obj_name+"_"+ai]
        out_list = out_list + [rt_all[i]]

        out_names=out_names + ["Z_"+args.obj_name+"_"+ai]
        out_list = out_list + [z_all[i]]

        out_names = out_names + ["DM_"+args.obj_name+"_"+ai]
        out_list = out_list + [dm_all[i]]

        out_names=out_names+["WDM_"+args.obj_name+"_"+ai]
>>>>>>> 860f1b3a
        out_list = out_list+[wdm_all[i]]

    out.write(out_list,names=out_names)
    out.close()

    <|MERGE_RESOLUTION|>--- conflicted
+++ resolved
@@ -211,21 +211,6 @@
     out_list = []
     out_names=[]
     for i,ai in enumerate(names):
-<<<<<<< HEAD
-        out_names=out_names + ["RP_QSO_"+ai]
-        out_list = out_list + [rp_all[i]]
-
-        out_names=out_names + ["RT_QSO_"+ai]
-        out_list = out_list + [rt_all[i]]
-
-        out_names=out_names + ["Z_QSO_"+ai]
-        out_list = out_list + [z_all[i]]
-
-        out_names = out_names + ["DM_QSO_"+ai]
-        out_list = out_list + [dm_all[i]]
-
-        out_names=out_names+["WDM_QSO_"+ai]
-=======
         out_names=out_names + ["RP_"+args.obj_name+"_"+ai]
         out_list = out_list + [rp_all[i]]
 
@@ -239,7 +224,6 @@
         out_list = out_list + [dm_all[i]]
 
         out_names=out_names+["WDM_"+args.obj_name+"_"+ai]
->>>>>>> 860f1b3a
         out_list = out_list+[wdm_all[i]]
 
     out.write(out_list,names=out_names)
