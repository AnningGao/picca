#!/usr/bin/env python

import scipy as sp
import fitsio
import argparse
import glob
import healpy
import sys
from scipy import random 
import copy 

from picca import constants
from picca import cf
from picca.data import delta

from multiprocessing import Pool,Process,Lock,Manager,cpu_count,Value


def corr_func(p):
    if x_correlation: 
        cf.fill_neighs_x_correlation(p)
    else: 
        cf.fill_neighs(p)
    tmp = cf.cf(p)
    return tmp

if __name__ == '__main__':

    parser = argparse.ArgumentParser(formatter_class=argparse.ArgumentDefaultsHelpFormatter)

    parser.add_argument('--out', type = str, default = None, required=True,
                        help = 'output file name')

    parser.add_argument('--in-dir', type = str, default = None, required=True,
                        help = 'data directory')

    parser.add_argument('--in-dir2', type = str, default = None, required=False,
                        help = 'data directory #2, for forest x-correlation')

    parser.add_argument('--rp-max', type = float, default = 200., required=False,
                        help = 'max rp [h^-1 Mpc]')

    parser.add_argument('--rp-min', type = float, default = 0., required=False,
                        help = 'min rp., rp can be <0 [h^-1 Mpc]')

    parser.add_argument('--rt-max', type = float, default = 200., required=False,
                        help = 'max rt [h^-1 Mpc]')

    parser.add_argument('--np', type = int, default = 50, required=False,
                        help = 'number of r-parallel bins')

    parser.add_argument('--nt', type = int, default = 50, required=False,
                        help = 'number of r-transverse bins')

    parser.add_argument('--lambda-abs', type = str, default = 'LYA', required=False,
                        help = 'name of the absorption in picca.constants')

    parser.add_argument('--lambda-abs2', type = str, default = None, required=False,
                        help = 'name of the 2nd absorption in picca.constants')

    parser.add_argument('--fid-Om', type = float, default = 0.315, required=False,
                    help = 'Om of fiducial cosmology')

    parser.add_argument('--nside', type = int, default = 16, required=False,
                    help = 'healpix nside')

    parser.add_argument('--nproc', type = int, default = None, required=False,
                    help = 'number of processors')

    parser.add_argument('--z-ref', type = float, default = 2.25, required=False,
                    help = 'reference redshift')

    parser.add_argument('--z-evol', type = float, default = 2.9, required=False,
                    help = 'exponent of the redshift evolution of the delta field')

    parser.add_argument('--z-evol2', type = float, default = 2.9, required=False,
                    help = 'exponent of the redshift evolution of the 2nd delta field')

    parser.add_argument('--no-project', action="store_true", required=False,
                    help = 'do not project out continuum fitting modes')

    parser.add_argument('--from-image', action="store_true", required=False,
                    help = 'use image format to read deltas')

    parser.add_argument('--nspec', type=int,default=None, required=False,
                    help = 'maximum spectra to read')

    parser.add_argument('--no-same-wavelength-pairs', action="store_true", required=False,
                    help = 'Reject pairs with same wavelength')

    args = parser.parse_args()

    if args.nproc is None:
        args.nproc = cpu_count()//2

    cf.rp_max = args.rp_max
    cf.rt_max = args.rt_max
    cf.rp_min = args.rp_min 
    cf.np = args.np
    cf.nt = args.nt
    cf.nside = args.nside
    cf.zref = args.z_ref
    cf.alpha = args.z_evol
    cf.no_same_wavelength_pairs = args.no_same_wavelength_pairs

    cosmo = constants.cosmo(args.fid_Om)

    lambda_abs  = constants.absorber_IGM[args.lambda_abs]
    if (args.lambda_abs2) : lambda_abs2 = constants.absorber_IGM[args.lambda_abs2]
    else: lambda_abs2 = constants.absorber_IGM[args.lambda_abs]

    data = {}
    ndata = 0
    dels = []
    if not args.from_image:
        if (len(args.in_dir)>8) and (args.in_dir[-8:]==".fits.gz"):
            fi = glob.glob(args.in_dir)
        else:
            fi = glob.glob(args.in_dir+"/*.fits.gz")
        fi = sorted(fi)
        for i,f in enumerate(fi):
            sys.stderr.write("\rread {} of {} {}".format(i,len(fi),ndata))
            hdus = fitsio.FITS(f)
            dels += [delta.from_fitsio(h) for h in hdus[1:]]
            ndata+=len(hdus[1:])
            hdus.close()
            if not args.nspec is None:
                if ndata>args.nspec:break
    else:
        fi = glob.glob(args.in_dir+"/*.fits") + glob.glob(args.in_dir+"/*.fits.gz")
        fi = sorted(fi)
        for f in fi:
            d = delta.from_image(f)
            dels += d
        ndata = len(dels)

    x_correlation=False
    if args.in_dir2: 
        x_correlation=True
        data2 = {}
        ndata2 = 0
        dels2 = []
        if not args.from_image:
            if (len(args.in_dir2)>8) and (args.in_dir2[-8:]==".fits.gz"):
                fi = glob.glob(args.in_dir2)
            else:
                fi = glob.glob(args.in_dir2+"/*.fits.gz")
            fi = sorted(fi)
            for i,f in enumerate(fi):
                sys.stderr.write("\rread {} of {} {}".format(i,len(fi),ndata2))
                hdus = fitsio.FITS(f)
                dels2 += [delta.from_fitsio(h) for h in hdus[1:]]
                ndata2+=len(hdus[1:])
                hdus.close()
                if not args.nspec is None:
                    if ndata2>args.nspec:break
        else:
            dels2 = delta.from_image(args.in_dir2)
    elif lambda_abs != lambda_abs2:   
        x_correlation=True
        data2  = copy.deepcopy(data)
        ndata2 = copy.deepcopy(ndata)
        dels2  = copy.deepcopy(dels)
    cf.x_correlation = x_correlation 
    if x_correlation: print("doing xcorrelation")
    z_min_pix = 10**dels[0].ll[0]/lambda_abs-1.
    phi = [d.ra for d in dels]
    th = [sp.pi/2.-d.dec for d in dels]
    pix = healpy.ang2pix(cf.nside,th,phi)
    for d,p in zip(dels,pix):
        if not p in data:
            data[p]=[]
        data[p].append(d)

        z = 10**d.ll/lambda_abs-1.
        z_min_pix = sp.amin( sp.append([z_min_pix],z) )
        d.z = z
        d.r_comov = cosmo.r_comoving(z)
        d.we *= ((1.+z)/(1.+args.z_ref))**(cf.alpha-1.)
        if not args.no_project:
            d.project()

    cf.angmax = 2.*sp.arcsin(cf.rt_max/(2.*cosmo.r_comoving(z_min_pix)))

    if x_correlation: 
        cf.alpha2 = args.z_evol2
<<<<<<< HEAD
        z_min_pix2 = 10**dels2[0].ll[0]/args.lambda_abs2-1.
=======
        z_min_pix2 = 10**dels2[0].ll[0]/lambda_abs2-1.
>>>>>>> 860f1b3a
        phi2 = [d.ra for d in dels2]
        th2 = [sp.pi/2.-d.dec for d in dels2]
        pix2 = healpy.ang2pix(cf.nside,th2,phi2)

        for d,p in zip(dels2,pix2):
            if not p in data2:
                data2[p]=[]
            data2[p].append(d)

            z = 10**d.ll/lambda_abs2-1.
            z_min_pix2 = sp.amin(sp.append([z_min_pix2],z) )
            d.z = z
            d.r_comov = cosmo.r_comoving(z)
            d.we *= ((1.+z)/(1.+args.z_ref))**(cf.alpha2-1.)
            if not args.no_project:
                d.project()

        cf.angmax = 2.*sp.arcsin(cf.rt_max/( cosmo.r_comoving(z_min_pix)+cosmo.r_comoving(z_min_pix2) ))

    sys.stderr.write("\n")

    cf.npix = len(data)
    cf.data = data
    cf.ndata=ndata
    print("done, npix = {}".format(cf.npix))

    if x_correlation:
        cf.data2 = data2
        cf.ndata2=ndata2

    cf.counter = Value('i',0)

    cf.lock = Lock()
    cpu_data = {}
    for p in list(data.keys()):
        cpu_data[p] = [p]

    pool = Pool(processes=args.nproc)

    cfs = pool.map(corr_func,sorted(list(cpu_data.values())))
    pool.close()

    cfs=sp.array(cfs)
    wes=cfs[:,0,:]
    rps=cfs[:,2,:]
    rts=cfs[:,3,:]
    zs=cfs[:,4,:]
    nbs=cfs[:,5,:].astype(sp.int64)
    cfs=cfs[:,1,:]
    hep=sp.array(sorted(list(cpu_data.keys())))

    cut      = (wes.sum(axis=0)>0.)
    rp       = (rps*wes).sum(axis=0)
    rp[cut] /= wes.sum(axis=0)[cut]
    rt       = (rts*wes).sum(axis=0)
    rt[cut] /= wes.sum(axis=0)[cut]
    z        = (zs*wes).sum(axis=0)
    z[cut]  /= wes.sum(axis=0)[cut]
    nb       = nbs.sum(axis=0)

    out = fitsio.FITS(args.out,'rw',clobber=True)
    head = {}
    head['RPMIN']=cf.rp_min
    head['RPMAX']=cf.rp_max
    head['RTMAX']=cf.rt_max
    head['NT']=cf.nt
    head['NP']=cf.np

    out.write([rp,rt,z,nb],names=['RP','RT','Z','NB'],header=head)
    ## use the default scheme in healpy => RING
    head2 = [{'name':'HLPXSCHM','value':'RING','comment':'healpix scheme'}]
    out.write([hep,wes,cfs],names=['HEALPID','WE','DA'],header=head2)
    out.close()

    <|MERGE_RESOLUTION|>--- conflicted
+++ resolved
@@ -184,11 +184,7 @@
 
     if x_correlation: 
         cf.alpha2 = args.z_evol2
-<<<<<<< HEAD
-        z_min_pix2 = 10**dels2[0].ll[0]/args.lambda_abs2-1.
-=======
         z_min_pix2 = 10**dels2[0].ll[0]/lambda_abs2-1.
->>>>>>> 860f1b3a
         phi2 = [d.ra for d in dels2]
         th2 = [sp.pi/2.-d.dec for d in dels2]
         pix2 = healpy.ang2pix(cf.nside,th2,phi2)
