--- conflicted
+++ resolved
@@ -116,13 +116,8 @@
     lambda_abs  = constants.absorber_IGM[args.lambda_abs]
     if (args.lambda_abs2) : lambda_abs2 = constants.absorber_IGM[args.lambda_abs2]
     else: lambda_abs2 = constants.absorber_IGM[args.lambda_abs]
-<<<<<<< HEAD
-    #cf.lambda_abs  = lambda_abs
-    #cf.lambda_abs2 = lambda_abs2 
-=======
     cf.lambda_abs = lambda_abs 
     cf.lambda_abs2 = lambda_abs2
->>>>>>> 1888c596
 
     data = {}
     ndata = 0
