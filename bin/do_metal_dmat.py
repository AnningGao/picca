--- conflicted
+++ resolved
@@ -54,17 +54,10 @@
                         help = 'number of r-transverse bins')
 
     parser.add_argument('--lambda-abs', type = str, default = 'LYA', required=False,
-<<<<<<< HEAD
-                        help = 'name of the absorption wavelength')
-
-    parser.add_argument('--lambda-abs2', type = str, default = None, required=False,
-                        help = 'name of absorption #2')
-=======
                         help = 'name of the absorption in picca.constants')
 
     parser.add_argument('--lambda-abs2', type = str, default = None, required=False,
                         help = 'name of the 2nd absorption in picca.constants')
->>>>>>> 860f1b3a
 
     parser.add_argument('--fid-Om', type = float, default = 0.315, required=False,
                     help = 'Om of fiducial cosmology')
@@ -122,15 +115,6 @@
     cf.nside = args.nside
     cf.zref = args.z_ref
     cf.alpha = args.z_evol
-<<<<<<< HEAD
-    cf.lambda_abs = constants.absorber_IGM[args.lambda_abs]
-    if args.lambda_abs2 is not None:
-        cf.lambda_abs2 = constants.absorber_IGM[args.lambda_abs2]
-    else:
-        cf.lambda_abs2 = constants.absorber_IGM[args.lambda_abs]
-
-=======
->>>>>>> 860f1b3a
     cf.rej = args.rej
     cf.no_same_wavelength_pairs = args.no_same_wavelength_pairs
 
@@ -184,24 +168,15 @@
                 if ndata2>args.nspec:break
         sys.stderr.write("read {}\n".format(ndata2))
 
-<<<<<<< HEAD
-    elif cf.lambda_abs != cf.lambda_abs2:   
-=======
     elif lambda_abs != lambda_abs2:   
->>>>>>> 860f1b3a
         x_correlation=True
         data2  = copy.deepcopy(data)
         ndata2 = copy.deepcopy(ndata)
         dels2  = copy.deepcopy(dels)
 
     cf.x_correlation=x_correlation 
-<<<<<<< HEAD
-    
-    z_min_pix = 10**dels[0].ll[0]/cf.lambda_abs-1.
-=======
 
     z_min_pix = 10**dels[0].ll[0]/lambda_abs-1.
->>>>>>> 860f1b3a
     phi = [d.ra for d in dels]
     th = [sp.pi/2.-d.dec for d in dels]
     pix = healpy.ang2pix(cf.nside,th,phi)
@@ -210,11 +185,7 @@
             data[p]=[]
         data[p].append(d)
 
-<<<<<<< HEAD
-        z = 10**d.ll/cf.lambda_abs-1.
-=======
         z = 10**d.ll/lambda_abs-1.
->>>>>>> 860f1b3a
         z_min_pix = sp.amin( sp.append([z_min_pix],z) )
         d.z = z
         d.r_comov = cosmo.r_comoving(z)
@@ -224,12 +195,7 @@
 
     if x_correlation: 
         cf.alpha2 = args.z_evol2
-<<<<<<< HEAD
-        z_min_pix2 = 10**dels2[0].ll[0]/args.lambda_abs2-1.
-
-=======
         z_min_pix2 = 10**dels2[0].ll[0]/lambda_abs2-1.
->>>>>>> 860f1b3a
         z_min_pix=sp.amin(sp.append(z_min_pix,z_min_pix2))
         phi2 = [d.ra for d in dels2]
         th2 = [sp.pi/2.-d.dec for d in dels2]
@@ -240,11 +206,7 @@
                 data2[p]=[]
             data2[p].append(d)
 
-<<<<<<< HEAD
-            z = 10**d.ll/cf.lambda_abs2-1.
-=======
             z = 10**d.ll/lambda_abs2-1.
->>>>>>> 860f1b3a
             z_min_pix2 = sp.amin(sp.append([z_min_pix2],z) )
             d.z = z
             d.r_comov = cosmo.r_comoving(z)
@@ -288,10 +250,7 @@
     npairs_all=[]
     npairs_used_all=[]
 
-<<<<<<< HEAD
-=======
     abs_igm = [args.lambda_abs]+args.abs_igm
->>>>>>> 860f1b3a
     print("abs_igm = {}".format(abs_igm))
 
     if args.lambda_abs2: 
@@ -300,7 +259,6 @@
         lambda_abs2_type = args.lambda_abs
 
     if args.abs_igm2: 
-<<<<<<< HEAD
         print "args.lambda_abs2 = ", args.lambda_abs2
         abs_igm_2 = [args.lambda_abs2]+args.abs_igm2
     else: 
@@ -311,7 +269,6 @@
     for i,abs_igm1 in enumerate(abs_igm):
         i0=i
         if args.lambda_abs != args.lambda_abs2: i0=0
-=======
         abs_igm_2 = [lambda_abs2_type]+args.abs_igm2
     elif args.lambda_abs == lambda_abs2_type: 
         abs_igm_2 = copy.deepcopy(abs_igm)
@@ -323,7 +280,6 @@
     for i,abs_igm1 in enumerate(abs_igm):
         i0=i
         if args.lambda_abs != lambda_abs2_type: i0=0
->>>>>>> 860f1b3a
         for j in range(i0,len(abs_igm_2)):
             if ((i==0)and(j==0)): continue 
             abs_igm2 = abs_igm_2[j]
@@ -331,12 +287,7 @@
             f=partial(calc_metal_dmat,abs_igm1,abs_igm2)
             sys.stderr.write("\n")
             pool = Pool(processes=args.nproc)
-<<<<<<< HEAD
-            dm = pool.map(f,cpu_data.values())
-            #dm = map(f,cpu_data.values())
-=======
             dm = pool.map(f,sorted(list(cpu_data.values())))
->>>>>>> 860f1b3a
             pool.close()
             dm = sp.array(dm)
             wdm =dm[:,0].sum(axis=0)
