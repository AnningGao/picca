--- conflicted
+++ resolved
@@ -221,13 +221,10 @@
             ccnew = sp.bincount(bins, weights=iv * v)
             cnew[:len(ccnew)] += ccnew
             setattr(self, k, cnew[w] / civ[w])
-<<<<<<< HEAD
         err = 1./sp.sqrt(self.iv)
         SNR = self.fl/err
         self.mean_SNR = sp.mean(SNR)
         self.mean_z = (sp.power(10.,ll[len(ll)-1])+sp.power(10.,ll[0]))/2./lam_lya -1.0
-=======
->>>>>>> 3d72ec1e
 
         return self
 
