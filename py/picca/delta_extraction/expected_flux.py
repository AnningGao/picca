"""This module defines the abstract class ExpectedFlux from which all
classes computing the mean expected flux must inherit. The mean expected flux
is the product of the unabsorbed quasar continuum and the mean transmission
"""
from picca.delta_extraction.astronomical_objects.pk1d_forest import Pk1dForest
from picca.delta_extraction.errors import ExpectedFluxError

class ExpectedFlux:
    """Abstract class from which all classes computing the expected flux
    must inherit. Classes that inherit from this should be initialized using
    a configparser.SectionProxy instance.

    Methods
    -------
    __init__
    compute_expected_flux
    extract_deltas

    Attributes
    ----------
    los_ids: dict
<<<<<<< HEAD
    A dictionary to store the mean expected flux fraction, the weights, and
    the inverse variance for each line of sight. Keys are the identifier for the
    line of sight and values are dictionaries with the keys "mean expected flux",
    and "weights" pointing to the respective arrays. If the given Forests are
    also Pk1dForests, then the key "ivar" must be available. Arrays have the same
    size as the flux array for the corresponding line of sight forest instance.

    out_dir: str (from ExpectedFlux)
    Directory where logs will be saved.
=======
    A dictionary to store the mean expected flux and the weights for each line
    of sight. Keys are the identifier for the line of sight and values are
    dictionaries with the keys "mean expected flux" (continuum times stack of
    1+delta), "weights", and "continuum" pointing to the respective arrays. If
    the given Forests are also Pk1dForests, then the key "ivar" (inverse noise
    variance from the pipeline) must be available.

    Arrays must have the same size as the flux array for the corresponding line
    of sight forest instance.
>>>>>>> ca84033e
    """
    def __init__(self, config):
        """Initialize class instance"""
        self.los_ids = {}

        self.out_dir = config.get("out dir")
        if self.out_dir is None:
            raise ExpectedFluxError(
                "Missing argument 'out dir' required by Dr16ExpectedFlux")
        else:
            self.out_dir += "Log/"


    # pylint: disable=no-self-use
    # this method should use self in child classes
    def compute_expected_flux(self, forests, out_dir):
        """Compute the mean expected flux of the forests.
        This includes the quasar continua and the mean transimission. It is
        computed iteratively following as explained in du Mas des Bourboux et
        al. (2020)

        Arguments
        ---------
        forests: List of Forest
        A list of Forest from which to compute the deltas.

        out_dir: str
        Directory where expected flux information will be saved

        Raise
        -----
        MeanExpectedFluxError if function was not overloaded by child class
        """
        raise ExpectedFluxError("Function 'compute_expected_flux' was not "
                                "overloaded by child class")

    def extract_deltas(self, forest):
        """Apply the continuum to compute the delta field

        Arguments
        ---------
        forest: Forest
        A Forest instance to which the continuum is applied
        """
        if self.los_ids.get(forest.los_id) is not None:
            expected_flux = self.los_ids.get(forest.los_id).get("mean expected flux")
            forest.deltas = forest.flux/expected_flux - 1
            forest.weights = self.los_ids.get(forest.los_id).get("weights")
            if isinstance(forest, Pk1dForest):
                forest.ivar = self.los_ids.get(forest.los_id).get("ivar")
                forest.exposures_diff /= expected_flux

            forest.continuum = self.los_ids.get(forest.los_id).get("continuum")<|MERGE_RESOLUTION|>--- conflicted
+++ resolved
@@ -19,17 +19,6 @@
     Attributes
     ----------
     los_ids: dict
-<<<<<<< HEAD
-    A dictionary to store the mean expected flux fraction, the weights, and
-    the inverse variance for each line of sight. Keys are the identifier for the
-    line of sight and values are dictionaries with the keys "mean expected flux",
-    and "weights" pointing to the respective arrays. If the given Forests are
-    also Pk1dForests, then the key "ivar" must be available. Arrays have the same
-    size as the flux array for the corresponding line of sight forest instance.
-
-    out_dir: str (from ExpectedFlux)
-    Directory where logs will be saved.
-=======
     A dictionary to store the mean expected flux and the weights for each line
     of sight. Keys are the identifier for the line of sight and values are
     dictionaries with the keys "mean expected flux" (continuum times stack of
@@ -39,7 +28,9 @@
 
     Arrays must have the same size as the flux array for the corresponding line
     of sight forest instance.
->>>>>>> ca84033e
+    
+    out_dir: str (from ExpectedFlux)
+    Directory where logs will be saved.
     """
     def __init__(self, config):
         """Initialize class instance"""
