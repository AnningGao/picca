--- conflicted
+++ resolved
@@ -8,7 +8,6 @@
 
 from picca.delta_extraction.astronomical_objects.forest import Forest
 from picca.delta_extraction.astronomical_objects.pk1d_forest import Pk1dForest
-<<<<<<< HEAD
 from picca.delta_extraction.errors import ExpectedFluxError
 from picca.delta_extraction.expected_flux import ExpectedFlux, defaults, accepted_options
 from picca.delta_extraction.least_squares.least_squares_cont_model import LeastsSquaresContModel
@@ -18,12 +17,13 @@
                                           update_default_options)
 
 accepted_options = update_accepted_options(accepted_options, [
-    "limit eta", "limit var lss", "min num qso in fit", "num iterations",
-    "order", "use constant weight", "use ivar as weight"
+    "force stack delta to zero", "limit eta", "limit var lss", "min num qso in fit",
+    "num iterations", "order", "use constant weight", "use ivar as weight"
 ])
 
 defaults = update_default_options(
     defaults, {
+        "force stack delta to zero": True,
         "limit eta": (0.5, 1.5),
         "limit var lss": (0., 0.3),
         "num iterations": 5,
@@ -36,30 +36,6 @@
 FUDGE_FIT_START = FUDGE_REF
 ETA_FIT_START = 1.
 VAR_LSS_FIT_START = 0.1
-=======
-from picca.delta_extraction.errors import ExpectedFluxError, AstronomicalObjectError
-from picca.delta_extraction.expected_flux import ExpectedFlux
-from picca.delta_extraction.utils import find_bins
-
-accepted_options = [
-    "iter out prefix", "limit eta", "limit var lss", "min num qso in fit",
-    "num bins variance", "num iterations", "num processors", "order", "out dir",
-    "use constant weight", "use ivar as weight", "force stack delta to zero"
-]
-
-defaults = {
-    "iter out prefix": "delta_attributes",
-    "limit eta": (0.5, 1.5),
-    "limit var lss": (0., 0.3),
-    "num bins variance": 20,
-    "num iterations": 5,
-    "min num qso in fit": 100,
-    "order": 1,
-    "use constant weight": False,
-    "use ivar as weight": False,
-    "force stack delta to zero": True
-}
->>>>>>> 355245e7
 
 
 class Dr16ExpectedFlux(ExpectedFlux):
@@ -320,6 +296,12 @@
         ------
         ExpectedFluxError if variables are not valid
         """
+        self.force_stack_delta_to_zero = config.getboolean("force stack delta to zero")
+        if self.force_stack_delta_to_zero is None:
+            raise ExpectedFluxError(
+                "Missing argument 'force stack delta to zero' required by Dr16ExpectedFlux"
+            )
+
         limit_eta_string = config.get("limit eta")
         if limit_eta_string is None:
             raise ExpectedFluxError(
@@ -393,12 +375,6 @@
                 "Dr16FixedEtaVarlssFudgeExpectedFlux with options 'eta = 1', "
                 "'var lss = 0' and 'fudge = 0'")
 
-        self.force_stack_delta_to_zero = config.getboolean("force stack delta to zero")
-        if self.force_stack_delta_to_zero is None:
-            raise ExpectedFluxError(
-                "Missing argument 'force stack delta to zero' required by Dr16ExpectedFlux"
-            )
-
     # this should be a read-only function as it is called in a parallelized way
     # TODO: consider making this not a function to minimize future bugs
     def compute_continuum(self, forest):
@@ -492,9 +468,25 @@
             )
             if self.num_processors > 1:
                 with context.Pool(processes=self.num_processors) as pool:
-                    forests = pool.map(self.compute_continuum, forests)
+                    imap_it = pool.imap(self.compute_continuum, forests)
+
+                    self.continuum_fit_parameters = {}
+                    for forest, (cont_model, bad_continuum_reason,
+                                 continuum_fit_parameters) in zip(
+                                     forests, imap_it):
+                        forest.bad_continuum_reason = bad_continuum_reason
+                        forest.continuum = cont_model
+                        self.continuum_fit_parameters[forest.los_id] = continuum_fit_parameters
+
             else:
-                forests = [self.compute_continuum(f) for f in forests]
+                self.continuum_fit_parameters = {}
+                for forest in forests:
+                    (cont_model, bad_continuum_reason,
+                     continuum_fit_parameters) = self.compute_continuum(forest)
+                    forest.bad_continuum_reason = bad_continuum_reason
+                    forest.continuum = cont_model
+                    self.continuum_fit_parameters[forest.los_id] = continuum_fit_parameters
+                #forests = [self.compute_continuum(f) for f in forests]
 
             if iteration < self.num_iterations - 1:
                 # Compute mean continuum (stack in rest-frame)
@@ -597,71 +589,6 @@
                                              fill_value=0.0,
                                              bounds_error=False)
 
-<<<<<<< HEAD
-=======
-    def compute_expected_flux(self, forests):
-        """Compute the mean expected flux of the forests.
-        This includes the quasar continua and the mean transimission. It is
-        computed iteratively following as explained in du Mas des Bourboux et
-        al. (2020)
-
-        Arguments
-        ---------
-        forests: List of Forest
-        A list of Forest from which to compute the deltas.
-        """
-        context = multiprocessing.get_context('fork')
-        for iteration in range(self.num_iterations):
-            self.logger.progress(
-                f"Continuum fitting: starting iteration {iteration} of {self.num_iterations}"
-            )
-            if self.num_processors > 1:
-                with context.Pool(processes=self.num_processors) as pool:
-                    imap_it = pool.imap(self.compute_continuum, forests)
-
-                    self.continuum_fit_parameters = {}
-                    for forest, (cont_model, bad_continuum_reason,
-                                 continuum_fit_parameters) in zip(
-                                     forests, imap_it):
-                        forest.bad_continuum_reason = bad_continuum_reason
-                        forest.continuum = cont_model
-                        self.continuum_fit_parameters[forest.los_id] = continuum_fit_parameters
-
-            else:
-                self.continuum_fit_parameters = {}
-                for forest in forests:
-                    (cont_model, bad_continuum_reason,
-                     continuum_fit_parameters) = self.compute_continuum(forest)
-                    forest.bad_continuum_reason = bad_continuum_reason
-                    forest.continuum = cont_model
-                    self.continuum_fit_parameters[forest.los_id] = continuum_fit_parameters
-                #forests = [self.compute_continuum(f) for f in forests]
-
-            if iteration < self.num_iterations - 1:
-                # Compute mean continuum (stack in rest-frame)
-                self.compute_mean_cont(forests)
-
-                # Compute observer-frame mean quantities (var_lss, eta, fudge)
-                if not (self.use_ivar_as_weight or self.use_constant_weight):
-                    self.compute_var_stats(forests)
-
-            # compute the mean deltas
-            self.compute_delta_stack(forests)
-
-            # Save the iteration step
-            if iteration == self.num_iterations - 1:
-                self.save_iteration_step(-1)
-            else:
-                self.save_iteration_step(iteration)
-
-            self.logger.progress(
-                f"Continuum fitting: ending iteration {iteration} of "
-                f"{self.num_iterations}")
-
-        # now loop over forests to populate los_ids
-        self.populate_los_ids(forests)
-
->>>>>>> 355245e7
     def compute_var_stats(self, forests):
         """Compute variance functions and statistics
 
@@ -890,15 +817,6 @@
             if forest.bad_continuum_reason is not None:
                 continue
             # get the variance functions and statistics
-<<<<<<< HEAD
-            stack_delta = self.get_stack_delta(forest.log_lambda)
-
-            mean_expected_flux = forest.continuum * stack_delta
-            weights = 1.0 / self.compute_forest_variance(
-                forest, mean_expected_flux)
-=======
-            eta = self.get_eta(forest.log_lambda)
-
             # assignment operator (=) creates a reference, such that
             # mean_expected_flux points to forest.continuum and
             # forest.continuum gets modified within if statement
@@ -906,14 +824,8 @@
             if self.force_stack_delta_to_zero:
                 stack_delta = self.get_stack_delta(forest.log_lambda)
                 mean_expected_flux *= stack_delta
-            weights = self.get_continuum_weights(forest, mean_expected_flux)
-            # this is needed as the weights from get_continuum_weights are
-            # divided by the continuum model squared, in this case mean_expected_flux
-            # TODO: check that we indeed need this or if the weights without it
-            # are better
-            if not self.use_constant_weight:
-                weights *= mean_expected_flux**2
->>>>>>> 355245e7
+            weights = 1.0 / self.compute_forest_variance(
+                forest, mean_expected_flux)
 
             forest_info = {
                 "mean expected flux": mean_expected_flux,
@@ -926,148 +838,4 @@
                                       (eta == 0)) * (mean_expected_flux**2)
 
                 forest_info["ivar"] = ivar
-<<<<<<< HEAD
-            self.los_ids[forest.los_id] = forest_info
-=======
-            self.los_ids[forest.los_id] = forest_info
-
-    def save_iteration_step(self, iteration):
-        """Save the statistical properties of deltas at a given iteration
-        step
-
-        Arguments
-        ---------
-        iteration: int
-        Iteration number. -1 for final iteration
-        """
-        if iteration == -1:
-            iter_out_file = self.iter_out_prefix + ".fits.gz"
-        else:
-            iter_out_file = self.iter_out_prefix + f"_iteration{iteration+1}.fits.gz"
-
-        with fitsio.FITS(self.out_dir + iter_out_file, 'rw',
-                         clobber=True) as results:
-            header = {}
-            header["FITORDER"] = self.order
-
-            # TODO: update this once the TODO in compute continua is fixed
-            results.write([
-                Forest.log_lambda_grid,
-                self.get_stack_delta(Forest.log_lambda_grid),
-                self.get_stack_delta_weights(Forest.log_lambda_grid)
-            ],
-                          names=['loglam', 'stack', 'weight'],
-                          header=header,
-                          extname='STACK_DELTAS')
-
-            results.write([
-                self.log_lambda_var_func_grid,
-                self.get_eta(self.log_lambda_var_func_grid),
-                self.get_var_lss(self.log_lambda_var_func_grid),
-                self.get_fudge(self.log_lambda_var_func_grid),
-                self.get_num_pixels(self.log_lambda_var_func_grid),
-                self.get_valid_fit(self.log_lambda_var_func_grid)
-            ],
-                          names=[
-                              'loglam', 'eta', 'var_lss', 'fudge', 'num_pixels',
-                              'valid_fit'
-                          ],
-                          extname='VAR_FUNC')
-
-            results.write([
-                Forest.log_lambda_rest_frame_grid,
-                self.get_mean_cont(Forest.log_lambda_rest_frame_grid),
-                self.get_mean_cont_weight(Forest.log_lambda_rest_frame_grid),
-            ],
-                          names=['loglam_rest', 'mean_cont', 'weight'],
-                          extname='CONT')
-
-
-class LeastsSquaresContModel:
-    """This class deals with the continuum fitting.
-
-    It is passed to iminuit and when called it will return the chi2 for a given
-    set of parameters
-
-    Methods
-    -------
-    __init__
-    __call__
-
-    Attributes
-    ----------
-    forest: Forest
-    Forest instance where the model is fit
-
-    expected_flux: Dr16ExpectedFlux
-    Dr16ExpectedFlux instance running the fit
-
-    mean_cont_kwargs: dict
-    kwargs passed to expected_flux.get_continuum_model
-
-    weights_kwargs: dict
-    kwargs passed to expected_flux.get_continuum_weights
-    """
-
-    def __init__(self,
-                 forest,
-                 expected_flux,
-                 mean_cont_kwargs=None,
-                 weights_kwargs=None):
-        """Initialize class instances
-
-        Arguments
-        ---------
-        forest: Forest
-        The forest to fit
-
-        expected_flux: Dr16ExpectedFlux
-        The expected flux instance
-
-        mean_cont_kwargs: dict or None - default = None
-        kwargs needed by method get_continuum_model of expected_flux. If None
-        then it will be assigned an empty dictionary
-
-        weights_kwargs: dict or None - default = None
-        kwargs needed by method get_continuum_weights of expected_flux. If None
-        then it will be assigned an empty dictionary
-        """
-        self.forest = forest
-        self.expected_flux = expected_flux
-        if mean_cont_kwargs is None:
-            self.mean_cont_kwargs = {}
-        else:
-            self.mean_cont_kwargs = mean_cont_kwargs
-        if weights_kwargs is None:
-            self.weights_kwargs = {}
-        else:
-            self.weights_kwargs = weights_kwargs
-
-    def __call__(self, zero_point, slope):
-        """
-        Compute chi2 for a given set of parameters
-
-        Arguments
-        ---------
-        zero_point: float
-        Zero point of the linear function (flux mean). Referred to as $a_q$ in
-        du Mas des Bourboux et al. 2020
-
-        slope: float
-        Slope of the linear function (evolution of the flux). Referred to as
-        $b_q$ in du Mas des Bourboux et al. 2020
-
-        Returns
-        -------
-        chi2: float
-        The chi2 for this run
-        """
-        cont_model = self.expected_flux.get_continuum_model(
-            self.forest, zero_point, slope, **self.mean_cont_kwargs)
-
-        weights = self.expected_flux.get_continuum_weights(
-            self.forest, cont_model, **self.weights_kwargs)
-
-        chi2_contribution = (self.forest.flux - cont_model)**2 * weights
-        return chi2_contribution.sum() - np.log(weights).sum()
->>>>>>> 355245e7
+            self.los_ids[forest.los_id] = forest_info