"""This module defines the class Dr16ExpectedFlux"""
import logging
import multiprocessing

import fitsio
import iminuit
import numpy as np
from scipy.interpolate import interp1d

from picca.delta_extraction.astronomical_objects.forest import Forest
from picca.delta_extraction.astronomical_objects.pk1d_forest import Pk1dForest
from picca.delta_extraction.errors import ExpectedFluxError, AstronomicalObjectError
from picca.delta_extraction.expected_flux import ExpectedFlux
from picca.delta_extraction.utils import find_bins

accepted_options = ["iter out prefix", "limit eta", "limit var lss",
                    "num bins variance", "num iterations", "num processors",
                    "order", "out dir", "use constant weight",
                    "use ivar as weight"]

defaults = {
    "iter out prefix": "delta_attributes",
    "limit eta": (0.5, 1.5),
    "limit var lss": (0., 0.3),
    "num bins variance": 20,
    "num iterations": 5,
    "num processors": 1,
    "order": 1,
    "use constant weight": False,
    "use ivar as weight": False,
}

class Dr16ExpectedFlux(ExpectedFlux):
    """Class to the expected flux as done in the DR16 SDSS analysys
    The mean expected flux is calculated iteratively as explained in
    du Mas des Bourboux et al. (2020)

    Methods
    -------
    extract_deltas (from ExpectedFlux)
    __init__
    _initialize_arrays
    _parse_config
    compute_continuum
        get_cont_model
        chi2
    compute_delta_stack
    compute_mean_cont
    compute_expected_flux
    compute_var_stats
        chi2

    Attributes
    ----------
    los_ids: dict (from ExpectedFlux)
    A dictionary to store the mean expected flux fraction, the weights, and
    the inverse variance for each line of sight. Keys are the identifier for the
    line of sight and values are dictionaries with the keys "mean expected flux",
    and "weights" pointing to the respective arrays. If the given Forests are
    also Pk1dForests, then the key "ivar" must be available. Arrays have the same
    size as the flux array for the corresponding line of sight forest instance.

    out_dir: str (from ExpectedFlux)
    Directory where logs will be saved.

    continuum_fit_parameters: dict
    A dictionary containing the continuum fit parameters for each line of sight.
    Keys are the identifier for the line of sight and values are tuples with
    the best-fit zero point and slope of the linear part of the fit.

    get_eta: scipy.interpolate.interp1d
    Interpolation function to compute mapping function eta. See equation 4 of
    du Mas des Bourboux et al. 2020 for details.

    get_fudge: scipy.interpolate.interp1d
    Interpolation function to compute mapping function fudge. See equation 4 of
    du Mas des Bourboux et al. 2020 for details.

    get_mean_cont: scipy.interpolate.interp1d
    Interpolation function to compute the unabsorbed mean quasar continua.

    get_num_pixels: scipy.interpolate.interp1d
    Number of pixels used to fit for eta, var_lss and fudge.

    get_stack_delta: scipy.interpolate.interp1d
    Interpolation function to compute the mean delta (from stacking all lines of
    sight).

    get_valid_fit: scipy.interpolate.interp1d
    True if the fit for eta, var_lss and fudge is converged, false otherwise.
    Since the fit is performed independently for eah observed wavelength,
    this is also given as a function of the observed wavelength.

    get_var_lss: scipy.interpolate.interp1d
    Interpolation function to compute mapping functions var_lss. See equation 4 of
    du Mas des Bourboux et al. 2020 for details.

    iter_out_prefix: str
    Prefix of the iteration files. These files contain the statistical properties
    of deltas at a given iteration step. Intermediate files will add
    '_iteration{num}.fits.gz' to the prefix for intermediate steps and '.fits.gz'
    for the final results.

    lambda_: array of float or None
    Wavelengths where the variance functions and statistics are
    computed. None (and unused) for a logarithmic wavelength solution.

    lambda_rest_frame: array of float or None
    Rest-frame wavelengths where the unabsorbed mean quasar continua is are
    computed. None (and unused) for a logarithmic wavelength solution.

    limit_eta: tuple of floats
    Limits on the correction factor to the contribution of the pipeline estimate
    of the instrumental noise to the variance.

    limit_var_lss: tuple of floats
    Limits on the pixel variance due to Large Scale Structure

    log_lambda: array of float or None
    Logarithm of the rest frame wavelengths where the variance functions and
    statistics are computed. None (and unused) for a linear wavelength solution.

    log_lambda_rest_frame: array of float or None
    Logarithm of the rest-frame wavelengths where the unabsorbed mean quasar
    continua is are computed. None (and unused) for a linear wavelength solution.

    num_bins_variance: int
    Number of bins to be used to compute variance functions and statistics as
    a function of wavelength.

    num_iterations: int
    Number of iterations to determine the mean continuum shape, LSS variances, etc.

    num_processors: int
    Number of processors to be used to compute the mean continua. None for no
    specified number (subprocess will take its default value).

    order: int
    Order of the polynomial for the continuum fit.

    use_constant_weight: boolean
    If "True", set all the delta weights to one (implemented as eta = 0,
    sigma_lss = 1, fudge = 0).

    use_ivar_as_weight: boolean
    If "True", use ivar as weights (implemented as eta = 1, sigma_lss = fudge = 0).
    """

    def __init__(self, config):
        """Initialize class instance.

        Arguments
        ---------
        config: configparser.SectionProxy
        Parsed options to initialize class

        Raise
        -----
        ExpectedFluxError if Forest.wave_solution is not 'lin' or 'log'
        """
        self.logger = logging.getLogger(__name__)
        super().__init__(config)

        # load variables from config
        self.iter_out_prefix = None
        self.limit_eta = None
        self.limit_var_lss = None
        self.order = None
        self.num_bins_variance = None
        self.num_iterations = None
        self.num_processors = None
        self.use_constant_weight = None
        self.use_ivar_as_weight = None
        self._parse_config(config)

        # initialize variables
        self.get_eta = None
        self.get_fudge = None
        self.get_mean_cont = None
        self.get_mean_cont_weight = None
        self.get_num_pixels = None
        self.get_valid_fit = None
        self.get_var_lss = None
        self.log_lambda = None
        self.log_lambda_rest_frame = None
        self._initialize_variables()

        self.continuum_fit_parameters = None

        self.get_stack_delta = None
        self.get_stack_delta_weights = None

<<<<<<< HEAD
    def _initialize_variables(self):
        """Initialize useful variables
=======
    def _initialize_variables_lin(self):
        """Initialize useful variables assuming a linear wavelength solution.
        The initialized arrays are:
        - self.get_eta
        - self.get_fudge
        - self.get_mean_cont
        - self.get_num_pixels
        - self.get_var_lss
        - self.lambda_
        - self.lambda_rest_frame
        """
        # initialize the mean quasar continuum
        # TODO: maybe we can drop this and compute first the mean quasar
        # continuum on compute_mean_expected_flux
        num_bins = (int(
            (Forest.lambda_max_rest_frame - Forest.lambda_min_rest_frame) /
            Forest.delta_lambda) + 1)
        self.lambda_rest_frame = (
            Forest.lambda_min_rest_frame + (np.arange(num_bins) + .5) *
            (Forest.lambda_max_rest_frame - Forest.lambda_min_rest_frame) /
            num_bins)
        self.get_mean_cont = interp1d(self.lambda_rest_frame,
                                      np.ones_like(self.lambda_rest_frame),
                                      fill_value="extrapolate")
        self.get_mean_cont_weight = interp1d(self.lambda_rest_frame,
                                             np.zeros_like(
                                                 self.lambda_rest_frame),
                                             fill_value="extrapolate")

        # initialize the variance-related variables (see equation 4 of
        # du Mas des Bourboux et al. 2020 for details on these variables)
        self.lambda_ = (
            Forest.lambda_min + (np.arange(self.num_bins_variance) + .5) *
            (Forest.lambda_max - Forest.lambda_min) / self.num_bins_variance)
        # if use_ivar_as_weight is set, eta, var_lss and fudge will be ignored
        # print a message to inform the user
        if self.use_ivar_as_weight:
            self.logger.info(("using ivar as weights, ignoring eta, "
                              "var_lss, fudge fits"))
            eta = np.ones(self.num_bins_variance)
            var_lss = np.zeros(self.num_bins_variance)
            fudge = np.zeros(self.num_bins_variance)
            num_pixels = np.zeros(self.num_bins_variance)
            valid_fit = np.ones(self.num_bins_variance)
        # if use_constant_weight is set then initialize eta, var_lss, and fudge
        # with values to have constant weights
        elif self.use_constant_weight:
            self.logger.info(("using constant weights, ignoring eta, "
                              "var_lss, fudge fits"))
            eta = np.zeros(self.num_bins_variance)
            var_lss = np.ones(self.num_bins_variance)
            fudge = np.zeros(self.num_bins_variance)
            num_pixels = np.zeros(self.num_bins_variance)
            valid_fit = np.ones(self.num_bins_variance)
        # normal initialization: eta, var_lss, and fudge are ignored in the
        # first iteration
        else:
            eta = np.ones(self.num_bins_variance)
            var_lss = np.zeros(self.num_bins_variance)
            fudge = np.zeros(self.num_bins_variance)
            num_pixels = np.zeros(self.num_bins_variance)
            valid_fit = np.zeros(self.num_bins_variance)

        self.get_eta = interp1d(self.lambda_,
                                eta,
                                fill_value='extrapolate',
                                kind='nearest')
        self.get_var_lss = interp1d(self.lambda_,
                                    var_lss,
                                    fill_value='extrapolate',
                                    kind='nearest')
        self.get_fudge = interp1d(self.lambda_,
                                  fudge,
                                  fill_value='extrapolate',
                                  kind='nearest')
        self.get_num_pixels = interp1d(self.lambda_,
                                       num_pixels,
                                       fill_value="extrapolate",
                                       kind='nearest')
        self.get_valid_fit = interp1d(self.lambda_,
                                      valid_fit,
                                      fill_value="extrapolate",
                                      kind='nearest')

    def _initialize_variables_log(self):
        """Initialize useful variables assuming a log-linear wavelength solution.
>>>>>>> b3832dcd
        The initialized arrays are:
        - self.get_eta
        - self.get_fudge
        - self.get_mean_cont
        - self.get_num_pixels
        - self.get_valid_fit
        - self.get_var_lss
        - self.log_lambda
        - self.log_lambda_rest_frame
        """
        # check that Forest variables are set
        try:
            Forest.class_variable_check()
        except AstronomicalObjectError:
            raise ExpectedFluxError("Forest class variables need to be set "
                                    "before initializing variables here." )

        # initialize the mean quasar continuum
        # TODO: maybe we can drop this and compute first the mean quasar
        # continuum on compute_mean_expected_flux
        try:
            num_bins = (int(
                (Forest.log_lambda_max_rest_frame -
                 Forest.log_lambda_min_rest_frame) / Forest.delta_log_lambda) + 1)
        except OverflowError:
            # this will happen if, for example, we select linear binning with
            # 1 angstrom wide pixels as in this case delta_log_lambda = 0
            num_bins = (int(
                (10**Forest.log_lambda_max_rest_frame -
                 10**Forest.log_lambda_min_rest_frame) / 10**Forest.delta_log_lambda) + 1)
        self.log_lambda_rest_frame = (
            Forest.log_lambda_min_rest_frame + (np.arange(num_bins) + 0.5) *
            (Forest.log_lambda_max_rest_frame -
             Forest.log_lambda_min_rest_frame) / num_bins)

        self.get_mean_cont = interp1d(self.log_lambda_rest_frame,
                                      np.ones_like(self.log_lambda_rest_frame),
                                      fill_value="extrapolate")
        self.get_mean_cont_weight = interp1d(self.log_lambda_rest_frame,
                                             np.zeros_like(
                                                 self.log_lambda_rest_frame),
                                             fill_value="extrapolate")


        # initialize the variance-related variables (see equation 4 of
        # du Mas des Bourboux et al. 2020 for details on these variables)
        self.log_lambda = (Forest.log_lambda_min +
                           (np.arange(self.num_bins_variance) + .5) *
                           (Forest.log_lambda_max - Forest.log_lambda_min) /
                           self.num_bins_variance)

        # if use_ivar_as_weight is set, eta, var_lss and fudge will be ignored
        # print a message to inform the user
        if self.use_ivar_as_weight:
            self.logger.info(("using ivar as weights, ignoring eta, "
                              "var_lss, fudge fits"))
            eta = np.ones(self.num_bins_variance)
            var_lss = np.zeros(self.num_bins_variance)
            fudge = np.zeros(self.num_bins_variance)
            num_pixels = np.zeros(self.num_bins_variance)
            valid_fit = np.ones(self.num_bins_variance)
        # if use_constant_weight is set then initialize eta, var_lss, and fudge
        # with values to have constant weights
        elif self.use_constant_weight:
            self.logger.info(("using constant weights, ignoring eta, "
                              "var_lss, fudge fits"))
            eta = np.zeros(self.num_bins_variance)
            var_lss = np.ones(self.num_bins_variance)
            fudge = np.zeros(self.num_bins_variance)
            num_pixels = np.zeros(self.num_bins_variance)
            valid_fit = np.ones(self.num_bins_variance, dtype=bool)
        # normal initialization: eta, var_lss, and fudge are ignored in the
        # first iteration
        else:
            eta = np.ones(self.num_bins_variance)
            var_lss = np.zeros(self.num_bins_variance) + 0.2
            fudge = np.zeros(self.num_bins_variance)
            num_pixels = np.zeros(self.num_bins_variance)
            valid_fit = np.zeros(self.num_bins_variance, dtype=bool)

        self.get_eta = interp1d(self.log_lambda,
                                eta,
                                fill_value='extrapolate',
                                kind='nearest')
        self.get_var_lss = interp1d(self.log_lambda,
                                    var_lss,
                                    fill_value='extrapolate',
                                    kind='nearest')
        self.get_fudge = interp1d(self.log_lambda,
                                  fudge,
                                  fill_value='extrapolate',
                                  kind='nearest')
        self.get_num_pixels = interp1d(self.log_lambda,
                                       num_pixels,
                                       fill_value="extrapolate",
                                       kind='nearest')
        self.get_valid_fit = interp1d(self.log_lambda,
                                      num_pixels,
                                      fill_value="extrapolate",
                                      kind='nearest')

    def _parse_config(self, config):
        """Parse the configuration options

        Arguments
        ---------
        config: configparser.SectionProxy
        Parsed options to initialize class

        Raises
        ------
        ExpectedFluxError if iter out prefix is not valid
        """
        self.iter_out_prefix = config.get("iter out prefix")
        if self.iter_out_prefix is None:
            raise ExpectedFluxError(
                "Missing argument 'iter out prefix' required "
                "by Dr16ExpectedFlux")
        if "/" in self.iter_out_prefix:
            raise ExpectedFluxError(
                "Error constructing Dr16ExpectedFlux. "
                "'iter out prefix' should not incude folders. "
                f"Found: {self.iter_out_prefix}")

        limit_eta_string = config.get("limit eta")
        if limit_eta_string is None:
            raise ExpectedFluxError(
                "Missing argument 'limit eta' required by Dr16ExpectedFlux")
        limit_eta = limit_eta_string.split(",")
        if limit_eta[0].startswith("(") or limit_eta[0].startswith("["):
            eta_min = float(limit_eta[0][1:])
        else:
            eta_min = float(limit_eta[0])
        if limit_eta[1].endswith(")") or limit_eta[0].endswith("]"):
            eta_max = float(limit_eta[1][:-1])
        else:
            eta_max = float(limit_eta[1])
        self.limit_eta = (eta_min, eta_max)

        limit_var_lss_string = config.get("limit var lss")
        if limit_var_lss_string is None:
            raise ExpectedFluxError(
                "Missing argument 'limit var lss' required by Dr16ExpectedFlux")
        limit_var_lss = limit_var_lss_string.split(",")
        if limit_var_lss[0].startswith("(") or limit_var_lss[0].startswith("["):
            var_lss_min = float(limit_var_lss[0][1:])
        else:
            var_lss_min = float(limit_var_lss[0])
        if limit_var_lss[1].endswith(")") or limit_var_lss[0].endswith("]"):
            var_lss_max = float(limit_var_lss[1][:-1])
        else:
            var_lss_max = float(limit_var_lss[1])
        self.limit_var_lss = (var_lss_min, var_lss_max)

        self.num_bins_variance = config.getint("num bins variance")
        if self.num_bins_variance is None:
            raise ExpectedFluxError(
                "Missing argument 'num bins variance' required by Dr16ExpectedFlux")

        self.num_iterations = config.getint("num iterations")
        if self.num_iterations is None:
            raise ExpectedFluxError(
                "Missing argument 'num iterations' required by Dr16ExpectedFlux")

        self.num_processors = config.getint("num processors")
        if self.num_processors is None:
            raise ExpectedFluxError(
                "Missing argument 'num processors' required by Dr16ExpectedFlux")

        self.order = config.getint("order")
        if self.order is None:
            raise ExpectedFluxError(
                "Missing argument 'order' required by Dr16ExpectedFlux")

        self.use_constant_weight = config.getboolean("use constant weight")
        if self.use_constant_weight is None:
            raise ExpectedFluxError(
                "Missing argument 'use constant weight' required by Dr16ExpectedFlux")

        self.use_ivar_as_weight = config.getboolean("use ivar as weight")
        if self.use_ivar_as_weight is None:
            raise ExpectedFluxError(
                "Missing argument 'use ivar as weight' required by Dr16ExpectedFlux")

    def compute_continuum(self, forest):
        """Compute the forest continuum.

        Fits a model based on the mean quasar continuum and linear function
        (see equation 2 of du Mas des Bourboux et al. 2020)
        Flags the forest with bad_cont if the computation fails.

        Arguments
        ---------
        forest: Forest
        A forest instance where the continuum will be computed

        Return
        ------
        forest: Forest
        The modified forest instance

        Raise
        -----
        ExpectedFluxError if Forest.wave_solution is not 'lin' or 'log'
        """
        self.continuum_fit_parameters = {}

        log_lambda_max = (Forest.log_lambda_max_rest_frame +
                          np.log10(1 + forest.z))
        log_lambda_min = (Forest.log_lambda_min_rest_frame +
                          np.log10(1 + forest.z))

        # get mean continuum
        mean_cont = self.get_mean_cont(forest.log_lambda -
                                       np.log10(1 + forest.z))

        if not self.use_constant_weight:
            # pixel variance due to the Large Scale Strucure
            var_lss = self.get_var_lss(forest.log_lambda)
            # correction factor to the contribution of the pipeline
            # estimate of the instrumental noise to the variance.
            eta = self.get_eta(forest.log_lambda)
            # fudge contribution to the variance
            fudge = self.get_fudge(forest.log_lambda)

        # add transmission correction
        # (previously computed using method add_optical_depth)
        mean_cont *= forest.transmission_correction

        def get_cont_model(p0, p1):
            """Models the flux continuum by multiplying the mean_continuum
            by a linear function

            Arguments:
            ----------
            p0: float
            Zero point of the linear function (flux mean)

            p1: float
            Slope of the linear function (evolution of the flux)

            Global Arguments:
            ----------------
            (defined only in the scope of function cont_fit)

            mean_cont: array of floats
            Mean continuum

            Return
            ------
            model: array of float
            The model

            Raise
            -----
            ExpectedFluxError if Forest.wave_solution is not 'lin' or 'log'
            """
            line = (p1 * (forest.log_lambda - log_lambda_min) /
                    (log_lambda_max - log_lambda_min) + p0)

            return line * mean_cont

        def chi2(p0, p1):
            """Compute the chi2 of a given model (see function model above).

            Arguments
            ---------
            p0: float
            Zero point of the linear function (see function model above)

            p1: float
            Slope of the linear function (see function model above)

            Global arguments
            ----------------
            (defined only in the scope of function compute_continuum)
            eta: array of floats
            Correction factor to the contribution of the pipeline
            estimate of the instrumental noise to the variance.

            Return
            ------
            chi2: float
            The obtained chi2
            """
            cont_model = get_cont_model(p0, p1)

            # force weights=1 when use-constant-weight
            if self.use_constant_weight:
                weights = np.ones_like(cont_model)
            else:
                var_pipe = 1. / forest.ivar / cont_model**2
                ## prep_del.variance is the variance of delta
                ## we want here the weights = ivar(flux)
                variance = eta * var_pipe + var_lss + fudge / var_pipe
                weights = 1.0 / cont_model**2 / variance

            chi2_contribution = (forest.flux - cont_model)**2 * weights
            return chi2_contribution.sum() - np.log(weights).sum()

        p0 = (forest.flux * forest.ivar).sum() / forest.ivar.sum()
        p1 = 0.0

        minimizer = iminuit.Minuit(chi2,
                                   p0=p0,
                                   p1=p1)
        minimizer.errors["p0"] = p0 / 2.
        minimizer.errors["p1"] = p0 / 2.
        minimizer.errordef = 1.
        minimizer.print_level = 0
        minimizer.fixed["p1"] = self.order == 0
        minimizer.migrad()

        forest.bad_continuum_reason = None

        temp_cont_model=get_cont_model(minimizer.values["p0"], minimizer.values["p1"])
        if not minimizer.valid:
            forest.bad_continuum_reason = "minuit didn't converge"
        if np.any(temp_cont_model < 0):
            forest.bad_continuum_reason = "negative continuum"

        if forest.bad_continuum_reason is None:
            forest.continuum = temp_cont_model
            self.continuum_fit_parameters[forest.los_id] = (
                minimizer.values["p0"], minimizer.values["p1"])
        ## if the continuum is negative or minuit didn't converge, then
        ## set it to None
        else:
            forest.continuum = None
            self.continuum_fit_parameters[forest.los_id] = (np.nan, np.nan)

        return forest

    def compute_delta_stack(self, forests, stack_from_deltas=False):
        """Compute a stack of the delta field as a function of wavelength

        Arguments
        ---------
        forests: List of Forest
        A list of Forest from which to compute the deltas.

        stack_from_deltas: bool - default: False
        Flag to determine whether to stack from deltas or compute them

        Raise
        -----
        ExpectedFluxError if Forest.wave_solution is not 'lin' or 'log'
        """
        # TODO: move this to _initialize_variables_lin and
        # _initialize_variables_log (after tests are done)
        num_bins = int((Forest.log_lambda_max - Forest.log_lambda_min) /
                       Forest.delta_log_lambda) + 1
        stack_log_lambda = (Forest.log_lambda_min +
                            np.arange(num_bins) * Forest.delta_log_lambda)

        stack_delta = np.zeros(num_bins)
        stack_weight = np.zeros(num_bins)

        for forest in forests:
            if stack_from_deltas:
                delta = forest.delta
                weights = forest.weights
            else:
                # ignore forest if continuum could not be computed
                if forest.continuum is None:
                    continue
                delta = forest.flux / forest.continuum
                var_lss = self.get_var_lss(forest.log_lambda)
                eta = self.get_eta(forest.log_lambda)
                fudge = self.get_fudge(forest.log_lambda)
                var = 1. / forest.ivar / forest.continuum**2
                variance = eta * var + var_lss + fudge / var
                weights = 1. / variance

            bins = ((forest.log_lambda - Forest.log_lambda_min) /
                    Forest.delta_log_lambda + 0.5).astype(int)
            rebin = np.bincount(bins, weights=delta * weights)
            stack_delta[:len(rebin)] += rebin
            rebin = np.bincount(bins, weights=weights)
            stack_weight[:len(rebin)] += rebin

        w = stack_weight > 0
        stack_delta[w] /= stack_weight[w]

        self.get_stack_delta = interp1d(stack_log_lambda[stack_weight > 0.],
                                        stack_delta[stack_weight > 0.],
                                        kind="nearest",
                                        fill_value="extrapolate")
        self.get_stack_delta_weights = interp1d(
            stack_log_lambda[stack_weight > 0.],
            stack_weight[stack_weight > 0.],
            kind="nearest",
            fill_value=0.0,
            bounds_error=False)

    def compute_mean_cont(self, forests):
        """Compute the mean quasar continuum over the whole sample assuming a
        log-linear wavelength solution. Then updates the value of
        self.get_mean_cont to contain it

        Arguments
        ---------
        forests: List of Forest
        A list of Forest from which to compute the deltas.
        """
        num_bins = self.log_lambda_rest_frame.size
        mean_cont = np.zeros(num_bins)
        mean_cont_weight = np.zeros(num_bins)

        # first compute <F/C> in bins. C=Cont_old*spectrum_dependent_fitting_fct
        # (and Cont_old is constant for all spectra in a bin), thus we actually
        # compute
        #    1/Cont_old * <F/spectrum_dependent_fitting_function>
        for forest in forests:
            if forest.bad_continuum_reason is not None:
                continue
            bins = find_bins(
                forest.log_lambda - np.log10(1 + forest.z),
                Forest.log_lambda_rest_frame_grid
            )

            var_lss = self.get_var_lss(forest.log_lambda)
            eta = self.get_eta(forest.log_lambda)
            fudge = self.get_fudge(forest.log_lambda)
            var_pipe = 1. / forest.ivar / forest.continuum**2
            variance = eta * var_pipe + var_lss + fudge / var_pipe
            weights = 1 / variance
            cont = np.bincount(bins,
                               weights=forest.flux / forest.continuum * weights)
            mean_cont[:len(cont)] += cont
            cont = np.bincount(bins, weights=weights)
            mean_cont_weight[:len(cont)] += cont

        w = mean_cont_weight > 0
        mean_cont[w] /= mean_cont_weight[w]
        mean_cont /= mean_cont.mean()
        log_lambda_cont = self.log_lambda_rest_frame[w]

        # the new mean continuum is multiplied by the previous one to recover
        # <F/spectrum_dependent_fitting_function>
        new_cont = self.get_mean_cont(log_lambda_cont) * mean_cont[w]
        self.get_mean_cont = interp1d(log_lambda_cont,
                                      new_cont,
                                      fill_value="extrapolate")
        self.get_mean_cont_weight = interp1d(log_lambda_cont,
                                             mean_cont_weight[w],
                                             fill_value=0.0,
                                             bounds_error=False)

    def compute_expected_flux(self, forests):
        """Compute the mean expected flux of the forests.
        This includes the quasar continua and the mean transimission. It is
        computed iteratively following as explained in du Mas des Bourboux et
        al. (2020)

        Arguments
        ---------
        forests: List of Forest
        A list of Forest from which to compute the deltas.

        Raise
        -----
        ExpectedFluxError if Forest.wave_solution is not 'lin' or 'log'
        """
        context = multiprocessing.get_context('fork')
        for iteration in range(self.num_iterations):
            self.logger.progress(
                f"Continuum fitting: starting iteration {iteration} of {self.num_iterations}"
            )
            if self.num_processors > 1:
                pool = context.Pool(processes=self.num_processors)
                forests = pool.map(self.compute_continuum, forests)
                pool.close()
            else:
                forests = [self.compute_continuum(f) for f in forests]

            if iteration < self.num_iterations - 1:
                # Compute mean continuum (stack in rest-frame)
                self.compute_mean_cont(forests)

                # Compute observer-frame mean quantities (var_lss, eta, fudge)
                if not (self.use_ivar_as_weight or self.use_constant_weight):
                    self.compute_var_stats(forests)

            # compute the mean deltas
            self.compute_delta_stack(forests)

            # Save the iteration step
            if iteration == self.num_iterations - 1:
                self.save_iteration_step(-1)
            else:
                self.save_iteration_step(iteration)

            self.logger.progress(
                f"Continuum fitting: ending iteration {iteration} of "
                f"{self.num_iterations}")

        # now loop over forests to populate los_ids
        self.populate_los_ids(forests)

    def compute_var_stats(self, forests):
        """Compute variance functions and statistics

        This function computes the statistics required to fit the mapping functions
        eta, var_lss, and fudge. It also computes the functions themselves. See
        equation 4 of du Mas des Bourboux et al. 2020 for details.

        Arguments
        ---------
        forests: List of Forest
        A list of Forest from which to compute the deltas.

        Raise
        -----
        ExpectedFluxError if wavelength solution is not valid
        """
        # initialize arrays
        eta = np.zeros(self.num_bins_variance)
        var_lss = np.zeros(self.num_bins_variance)
        fudge = np.zeros(self.num_bins_variance)
        error_eta = np.zeros(self.num_bins_variance)
        error_var_lss = np.zeros(self.num_bins_variance)
        error_fudge = np.zeros(self.num_bins_variance)
        num_pixels = np.zeros(self.num_bins_variance)
        valid_fit = np.zeros(self.num_bins_variance)

        # define an array to contain the possible values of pipeline variances
        # the measured pipeline variance of the deltas will be averaged using the
        # same binning, and the two arrays will be compared to fit the functions
        # eta, var_lss, and fudge
        num_var_bins = 100  # TODO: update this to self.num_bins_variance
        var_pipe_min = np.log10(1e-5)
        var_pipe_max = np.log10(2.)
        var_pipe_values = 10**(var_pipe_min +
                               ((np.arange(num_var_bins) + .5) *
                                (var_pipe_max - var_pipe_min) / num_var_bins))

        # initialize arrays to compute the statistics of deltas
        var_delta = np.zeros(self.num_bins_variance * num_var_bins)
        mean_delta = np.zeros(self.num_bins_variance * num_var_bins)
        var2_delta = np.zeros(self.num_bins_variance * num_var_bins)
        count = np.zeros(self.num_bins_variance * num_var_bins)
        num_qso = np.zeros(self.num_bins_variance * num_var_bins)

        # compute delta statistics, binning the variance according to 'ivar'
        for forest in forests:
            # ignore forest if continuum could not be computed
            if forest.continuum is None:
                continue
            var_pipe = 1 / forest.ivar / forest.continuum**2
            w = ((np.log10(var_pipe) > var_pipe_min) &
                 (np.log10(var_pipe) < var_pipe_max))

            # select the pipeline variance bins
            var_pipe_bins = np.floor(
                (np.log10(var_pipe) - var_pipe_min) /
                (var_pipe_max - var_pipe_min) * num_var_bins).astype(int)
            # filter the values with a pipeline variance out of range
            var_pipe_bins = var_pipe_bins[w]

            # select the wavelength bins
            log_lambda_bins = (
                (forest.log_lambda - Forest.log_lambda_min) /
                (Forest.log_lambda_max - Forest.log_lambda_min) *
                self.num_bins_variance).astype(int)
            # filter the values with a pipeline variance out of range
            log_lambda_bins = log_lambda_bins[w]
            # compute overall bin
            bins = var_pipe_bins + num_var_bins * log_lambda_bins

            # compute deltas
            delta = (forest.flux / forest.continuum - 1)
            delta = delta[w]

            # add contributions to delta statistics
            rebin = np.bincount(bins, weights=delta)
            mean_delta[:len(rebin)] += rebin

            rebin = np.bincount(bins, weights=delta**2)
            var_delta[:len(rebin)] += rebin

            rebin = np.bincount(bins, weights=delta**4)
            var2_delta[:len(rebin)] += rebin

            rebin = np.bincount(bins)
            count[:len(rebin)] += rebin
            num_qso[np.unique(bins)] += 1

        # normalise and finish the computation of delta statistics
        w = count > 0
        var_delta[w] /= count[w]
        mean_delta[w] /= count[w]
        var_delta -= mean_delta**2
        var2_delta[w] /= count[w]
        var2_delta -= var_delta**2
        var2_delta[w] /= count[w]

        # fit the functions eta, var_lss, and fudge
        chi2_in_bin = np.zeros(self.num_bins_variance)
        fudge_ref = 1e-7

        self.logger.progress(" Mean quantities in observer-frame")
        if Forest.wave_solution == "log":
            self.logger.progress(
                " loglam    eta      var_lss  fudge    chi2     num_pix ")
        elif Forest.wave_solution == "lin":
            self.logger.progress(
                " lam    eta      var_lss  fudge    chi2     num_pix ")
        else:
            raise ExpectedFluxError("Forest.wave_solution must be either "
                                    "'log' or 'linear'")
        for index in range(self.num_bins_variance):
            # pylint: disable-msg=cell-var-from-loop
            # this function is defined differntly at each step of the loop
            def chi2(eta, var_lss, fudge):
                """Compute the chi2 of the fit of eta, var_lss, and fudge for a
                wavelength bin

                Arguments
                ---------
                eta: float
                Correction factor to the contribution of the pipeline
                estimate of the instrumental noise to the variance.

                var_lss: float
                Pixel variance due to the Large Scale Strucure

                fudge: float
                Fudge contribution to the pixel variance

                Global arguments
                ----------------
                (defined only in the scope of function compute_var_stats):

                var_delta: array of floats
                Variance of the delta field

                var2_delta: array of floats
                Square of the variance of the delta field

                index: int
                Index with the selected wavelength bin

                num_var_bins: int
                Number of bins in which the pipeline variance values are split

                var_pipe_values: array of floats
                Value of the pipeline variance in pipeline variance bins

                num_qso: array of ints
                Number of quasars in each pipeline variance bin

                Return
                ------
                chi2: float
                The obtained chi2
                """
                variance = eta * var_pipe_values + var_lss + fudge * fudge_ref / var_pipe_values
                chi2_contribution = (
                    var_delta[index * num_var_bins:(index + 1) * num_var_bins] -
                    variance)
                weights = var2_delta[index * num_var_bins:(index + 1) *
                                     num_var_bins]
                w = num_qso[index * num_var_bins:(index + 1) *
                            num_var_bins] > 100
                return np.sum(chi2_contribution[w]**2 / weights[w])

            minimizer = iminuit.Minuit(chi2,
                                       name=("eta", "var_lss", "fudge"),
                                       eta=1.,
                                       var_lss=0.1,
                                       fudge=1.)
            minimizer.errors["eta"] = 0.05
            minimizer.errors["var_lss"] = 0.05
            minimizer.errors["fudge"] = 0.05
            minimizer.errordef = 1.
            minimizer.print_level = 0
            minimizer.limits["eta"] = self.limit_eta
            minimizer.limits["var_lss"] = self.limit_var_lss
            minimizer.limits["fudge"] = (0, None)
            minimizer.migrad()

            if minimizer.valid:
                minimizer.hesse()
                eta[index] = minimizer.values["eta"]
                var_lss[index] = minimizer.values["var_lss"]
                fudge[index] = minimizer.values["fudge"] * fudge_ref
                error_eta[index] = minimizer.errors["eta"]
                error_var_lss[index] = minimizer.errors["var_lss"]
                error_fudge[index] = minimizer.errors["fudge"] * fudge_ref
                valid_fit[index] = True
            else:
                eta[index] = 1.
                var_lss[index] = 0.1
                fudge[index] = 1. * fudge_ref
                error_eta[index] = 0.
                error_var_lss[index] = 0.
                error_fudge[index] = 0.
                valid_fit[index] = False
            num_pixels[index] = count[index * num_var_bins:(index + 1) *
                                      num_var_bins].sum()
            chi2_in_bin[index] = minimizer.fval

            self.logger.progress(
                f" {self.log_lambda[index]:.3e} "
                f"{eta[index]:.2e} {var_lss[index]:.2e} {fudge[index]:.2e} "
                + f"{chi2_in_bin[index]:.2e} {num_pixels[index]:.2e} ")

        w = num_pixels > 0

        self.get_eta = interp1d(self.log_lambda[w],
                                eta[w],
                                fill_value="extrapolate",
                                kind="nearest")
        self.get_var_lss = interp1d(self.log_lambda[w],
                                    var_lss[w],
                                    fill_value="extrapolate",
                                    kind="nearest")
<<<<<<< HEAD
        self.get_fudge = interp1d(self.log_lambda[w],
                                  fudge[w],
                                  fill_value="extrapolate",
                                  kind="nearest")
=======
            self.get_var_lss = interp1d(self.log_lambda[w],
                                        var_lss[w],
                                        fill_value="extrapolate",
                                        kind="nearest")
            self.get_fudge = interp1d(self.log_lambda[w],
                                      fudge[w],
                                      fill_value="extrapolate",
                                      kind="nearest")
            self.get_num_pixels = interp1d(self.log_lambda[w],
                                      num_pixels[w],
                                      fill_value="extrapolate",
                                      kind="nearest")
            self.get_valid_fit = interp1d(self.log_lambda[w],
                                      valid_fit[w],
                                      fill_value="extrapolate",
                                      kind="nearest")
        elif Forest.wave_solution == "lin":
            self.get_eta = interp1d(self.lambda_[w],
                                    eta[w],
                                    fill_value="extrapolate",
                                    kind="nearest")
            self.get_var_lss = interp1d(self.lambda_[w],
                                        var_lss[w],
                                        fill_value="extrapolate",
                                        kind="nearest")
            self.get_fudge = interp1d(self.lambda_[w],
                                      fudge[w],
                                      fill_value="extrapolate",
                                      kind="nearest")
            self.get_num_pixels = interp1d(self.lambda_[w],
                                      num_pixels[w],
                                      fill_value="extrapolate",
                                      kind="nearest")
            self.get_valid_fit = interp1d(self.lambda_[w],
                                      valid_fit[w],
                                      fill_value=0,
                                      kind="nearest")
        else:
            raise ExpectedFluxError("Forest.wave_solution must be either "
                                    "'log' or 'linear'")
>>>>>>> b3832dcd

    def populate_los_ids(self, forests):
        """Populate the dictionary los_ids with the mean expected flux, weights,
        and inverse variance arrays for each line-of-sight.

        Arguments
        ---------
        forests: List of Forest
        A list of Forest from which to compute the deltas.
        """
        for forest in forests:
            if forest.bad_continuum_reason is not None:
                continue
            # get the variance functions and statistics
            stack_delta = self.get_stack_delta(forest.log_lambda)
            var_lss = self.get_var_lss(forest.log_lambda)
            eta = self.get_eta(forest.log_lambda)
            fudge = self.get_fudge(forest.log_lambda)

            mean_expected_flux = forest.continuum * stack_delta
            var_pipe = 1. / forest.ivar / mean_expected_flux**2
            variance = eta * var_pipe + var_lss + fudge / var_pipe
            weights = 1. / variance

            if isinstance(forest, Pk1dForest):
                ivar = forest.ivar / (eta +
                                      (eta == 0)) * (mean_expected_flux**2)

                self.los_ids[forest.los_id] = {
                    "mean expected flux": mean_expected_flux,
                    "weights": weights,
                    "ivar": ivar,
                    "continuum": forest.continuum,
                }
            else:
                self.los_ids[forest.los_id] = {
                    "mean expected flux": mean_expected_flux,
                    "weights": weights,
                    "continuum": forest.continuum,
                }

    def save_iteration_step(self, iteration):
        """Save the statistical properties of deltas at a given iteration
        step

        Arguments
        ---------
        iteration: int
        Iteration number. -1 for final iteration

        Raise
        -----
        ExpectedFluxError if Forest.wave_solution is not 'lin' or 'log'
        """
        if iteration == -1:
            iter_out_file = self.iter_out_prefix + ".fits.gz"
        else:
            iter_out_file = self.iter_out_prefix + f"_iteration{iteration+1}.fits.gz"

        with fitsio.FITS(self.out_dir + iter_out_file, 'rw',
                         clobber=True) as results:
            header = {}
            header["FITORDER"] = self.order
<<<<<<< HEAD
            # TODO: update this once the TODO in compute continua is fixed
            num_bins = int((Forest.log_lambda_max - Forest.log_lambda_min) /
                           Forest.delta_log_lambda) + 1
            stack_log_lambda = (
                Forest.log_lambda_min +
                np.arange(num_bins) * Forest.delta_log_lambda)
            results.write([
                stack_log_lambda,
                self.get_stack_delta(stack_log_lambda),
                self.get_stack_delta_weights(stack_log_lambda)
            ],
                          names=['loglam', 'stack', 'weight'],
                          header=header,
                          extname='STACK_DELTAS')

            results.write([
                self.log_lambda,
                self.get_eta(self.log_lambda),
                self.get_var_lss(self.log_lambda),
                self.get_fudge(self.log_lambda)
            ],
                          names=['loglam', 'eta', 'var_lss', 'fudge'],
                          extname='VAR_FUNC')

            results.write([
                self.log_lambda_rest_frame,
                self.get_mean_cont(self.log_lambda_rest_frame),
                self.get_mean_cont_weight(self.log_lambda_rest_frame),
            ],
                          names=['loglam_rest', 'mean_cont', 'weight'],
                          extname='CONT')
=======
            if Forest.wave_solution == "log":
                # TODO: update this once the TODO in compute continua is fixed
                num_bins = int((Forest.log_lambda_max - Forest.log_lambda_min) /
                               Forest.delta_log_lambda) + 1
                stack_log_lambda = (
                    Forest.log_lambda_min +
                    np.arange(num_bins) * Forest.delta_log_lambda)
                results.write([
                    stack_log_lambda,
                    self.get_stack_delta(stack_log_lambda),
                    self.get_stack_delta_weights(stack_log_lambda)
                ],
                              names=['loglam', 'stack', 'weight'],
                              header=header,
                              extname='STACK_DELTAS')

                results.write([
                    self.log_lambda,
                    self.get_eta(self.log_lambda),
                    self.get_var_lss(self.log_lambda),
                    self.get_fudge(self.log_lambda),
                    self.get_num_pixels(self.log_lambda),
                    self.get_valid_fit(self.log_lambda)
                ],
                              names=['loglam', 'eta', 'var_lss', 'fudge',
                                     'num_pixels', 'valid_fit'],
                              extname='VAR_FUNC')

                results.write([
                    self.log_lambda_rest_frame,
                    self.get_mean_cont(self.log_lambda_rest_frame),
                    self.get_mean_cont_weight(self.log_lambda_rest_frame),
                ],
                              names=['loglam_rest', 'mean_cont', 'weight'],
                              extname='CONT')
            elif Forest.wave_solution == "lin":
                # TODO: update this once the TODO in compute continua is fixed
                num_bins = int((Forest.lambda_max - Forest.lambda_min) /
                               Forest.delta_lambda) + 1
                stack_lambda = (Forest.lambda_min +
                                np.arange(num_bins) * Forest.delta_lambda)

                results.write([
                    stack_lambda,
                    self.get_stack_delta(stack_lambda),
                    self.get_stack_delta_weights(stack_lambda)
                ],
                              names=['lambda', 'stack', 'weight'],
                              header=header,
                              extname='STACK_DELTAS')

                results.write([
                    self.lambda_,
                    self.get_eta(self.lambda_),
                    self.get_var_lss(self.lambda_),
                    self.get_fudge(self.lambda_),
                    self.get_num_pixels(self.lambda_),
                    self.get_valid_fit(self.lambda_)
                ],
                              names=['lambda', 'eta', 'var_lss', 'fudge',
                                     'num_pixels', 'valid_fit'],
                              extname='VAR_FUNC')

                results.write([
                    self.lambda_rest_frame,
                    self.get_mean_cont(self.lambda_rest_frame),
                    self.get_mean_cont_weight(self.lambda_rest_frame),
                ],
                              names=['lambda_rest_frame', 'mean_cont', 'weight'],
                              extname='CONT')

            else:
                raise ExpectedFluxError("Forest.wave_solution must be either "
                                        "'log' or 'lin'")
>>>>>>> b3832dcd
<|MERGE_RESOLUTION|>--- conflicted
+++ resolved
@@ -190,97 +190,8 @@
         self.get_stack_delta = None
         self.get_stack_delta_weights = None
 
-<<<<<<< HEAD
     def _initialize_variables(self):
         """Initialize useful variables
-=======
-    def _initialize_variables_lin(self):
-        """Initialize useful variables assuming a linear wavelength solution.
-        The initialized arrays are:
-        - self.get_eta
-        - self.get_fudge
-        - self.get_mean_cont
-        - self.get_num_pixels
-        - self.get_var_lss
-        - self.lambda_
-        - self.lambda_rest_frame
-        """
-        # initialize the mean quasar continuum
-        # TODO: maybe we can drop this and compute first the mean quasar
-        # continuum on compute_mean_expected_flux
-        num_bins = (int(
-            (Forest.lambda_max_rest_frame - Forest.lambda_min_rest_frame) /
-            Forest.delta_lambda) + 1)
-        self.lambda_rest_frame = (
-            Forest.lambda_min_rest_frame + (np.arange(num_bins) + .5) *
-            (Forest.lambda_max_rest_frame - Forest.lambda_min_rest_frame) /
-            num_bins)
-        self.get_mean_cont = interp1d(self.lambda_rest_frame,
-                                      np.ones_like(self.lambda_rest_frame),
-                                      fill_value="extrapolate")
-        self.get_mean_cont_weight = interp1d(self.lambda_rest_frame,
-                                             np.zeros_like(
-                                                 self.lambda_rest_frame),
-                                             fill_value="extrapolate")
-
-        # initialize the variance-related variables (see equation 4 of
-        # du Mas des Bourboux et al. 2020 for details on these variables)
-        self.lambda_ = (
-            Forest.lambda_min + (np.arange(self.num_bins_variance) + .5) *
-            (Forest.lambda_max - Forest.lambda_min) / self.num_bins_variance)
-        # if use_ivar_as_weight is set, eta, var_lss and fudge will be ignored
-        # print a message to inform the user
-        if self.use_ivar_as_weight:
-            self.logger.info(("using ivar as weights, ignoring eta, "
-                              "var_lss, fudge fits"))
-            eta = np.ones(self.num_bins_variance)
-            var_lss = np.zeros(self.num_bins_variance)
-            fudge = np.zeros(self.num_bins_variance)
-            num_pixels = np.zeros(self.num_bins_variance)
-            valid_fit = np.ones(self.num_bins_variance)
-        # if use_constant_weight is set then initialize eta, var_lss, and fudge
-        # with values to have constant weights
-        elif self.use_constant_weight:
-            self.logger.info(("using constant weights, ignoring eta, "
-                              "var_lss, fudge fits"))
-            eta = np.zeros(self.num_bins_variance)
-            var_lss = np.ones(self.num_bins_variance)
-            fudge = np.zeros(self.num_bins_variance)
-            num_pixels = np.zeros(self.num_bins_variance)
-            valid_fit = np.ones(self.num_bins_variance)
-        # normal initialization: eta, var_lss, and fudge are ignored in the
-        # first iteration
-        else:
-            eta = np.ones(self.num_bins_variance)
-            var_lss = np.zeros(self.num_bins_variance)
-            fudge = np.zeros(self.num_bins_variance)
-            num_pixels = np.zeros(self.num_bins_variance)
-            valid_fit = np.zeros(self.num_bins_variance)
-
-        self.get_eta = interp1d(self.lambda_,
-                                eta,
-                                fill_value='extrapolate',
-                                kind='nearest')
-        self.get_var_lss = interp1d(self.lambda_,
-                                    var_lss,
-                                    fill_value='extrapolate',
-                                    kind='nearest')
-        self.get_fudge = interp1d(self.lambda_,
-                                  fudge,
-                                  fill_value='extrapolate',
-                                  kind='nearest')
-        self.get_num_pixels = interp1d(self.lambda_,
-                                       num_pixels,
-                                       fill_value="extrapolate",
-                                       kind='nearest')
-        self.get_valid_fit = interp1d(self.lambda_,
-                                      valid_fit,
-                                      fill_value="extrapolate",
-                                      kind='nearest')
-
-    def _initialize_variables_log(self):
-        """Initialize useful variables assuming a log-linear wavelength solution.
->>>>>>> b3832dcd
         The initialized arrays are:
         - self.get_eta
         - self.get_fudge
@@ -999,53 +910,10 @@
                                     var_lss[w],
                                     fill_value="extrapolate",
                                     kind="nearest")
-<<<<<<< HEAD
         self.get_fudge = interp1d(self.log_lambda[w],
                                   fudge[w],
                                   fill_value="extrapolate",
                                   kind="nearest")
-=======
-            self.get_var_lss = interp1d(self.log_lambda[w],
-                                        var_lss[w],
-                                        fill_value="extrapolate",
-                                        kind="nearest")
-            self.get_fudge = interp1d(self.log_lambda[w],
-                                      fudge[w],
-                                      fill_value="extrapolate",
-                                      kind="nearest")
-            self.get_num_pixels = interp1d(self.log_lambda[w],
-                                      num_pixels[w],
-                                      fill_value="extrapolate",
-                                      kind="nearest")
-            self.get_valid_fit = interp1d(self.log_lambda[w],
-                                      valid_fit[w],
-                                      fill_value="extrapolate",
-                                      kind="nearest")
-        elif Forest.wave_solution == "lin":
-            self.get_eta = interp1d(self.lambda_[w],
-                                    eta[w],
-                                    fill_value="extrapolate",
-                                    kind="nearest")
-            self.get_var_lss = interp1d(self.lambda_[w],
-                                        var_lss[w],
-                                        fill_value="extrapolate",
-                                        kind="nearest")
-            self.get_fudge = interp1d(self.lambda_[w],
-                                      fudge[w],
-                                      fill_value="extrapolate",
-                                      kind="nearest")
-            self.get_num_pixels = interp1d(self.lambda_[w],
-                                      num_pixels[w],
-                                      fill_value="extrapolate",
-                                      kind="nearest")
-            self.get_valid_fit = interp1d(self.lambda_[w],
-                                      valid_fit[w],
-                                      fill_value=0,
-                                      kind="nearest")
-        else:
-            raise ExpectedFluxError("Forest.wave_solution must be either "
-                                    "'log' or 'linear'")
->>>>>>> b3832dcd
 
     def populate_los_ids(self, forests):
         """Populate the dictionary los_ids with the mean expected flux, weights,
@@ -1109,7 +977,7 @@
                          clobber=True) as results:
             header = {}
             header["FITORDER"] = self.order
-<<<<<<< HEAD
+            
             # TODO: update this once the TODO in compute continua is fixed
             num_bins = int((Forest.log_lambda_max - Forest.log_lambda_min) /
                            Forest.delta_log_lambda) + 1
@@ -1141,79 +1009,3 @@
             ],
                           names=['loglam_rest', 'mean_cont', 'weight'],
                           extname='CONT')
-=======
-            if Forest.wave_solution == "log":
-                # TODO: update this once the TODO in compute continua is fixed
-                num_bins = int((Forest.log_lambda_max - Forest.log_lambda_min) /
-                               Forest.delta_log_lambda) + 1
-                stack_log_lambda = (
-                    Forest.log_lambda_min +
-                    np.arange(num_bins) * Forest.delta_log_lambda)
-                results.write([
-                    stack_log_lambda,
-                    self.get_stack_delta(stack_log_lambda),
-                    self.get_stack_delta_weights(stack_log_lambda)
-                ],
-                              names=['loglam', 'stack', 'weight'],
-                              header=header,
-                              extname='STACK_DELTAS')
-
-                results.write([
-                    self.log_lambda,
-                    self.get_eta(self.log_lambda),
-                    self.get_var_lss(self.log_lambda),
-                    self.get_fudge(self.log_lambda),
-                    self.get_num_pixels(self.log_lambda),
-                    self.get_valid_fit(self.log_lambda)
-                ],
-                              names=['loglam', 'eta', 'var_lss', 'fudge',
-                                     'num_pixels', 'valid_fit'],
-                              extname='VAR_FUNC')
-
-                results.write([
-                    self.log_lambda_rest_frame,
-                    self.get_mean_cont(self.log_lambda_rest_frame),
-                    self.get_mean_cont_weight(self.log_lambda_rest_frame),
-                ],
-                              names=['loglam_rest', 'mean_cont', 'weight'],
-                              extname='CONT')
-            elif Forest.wave_solution == "lin":
-                # TODO: update this once the TODO in compute continua is fixed
-                num_bins = int((Forest.lambda_max - Forest.lambda_min) /
-                               Forest.delta_lambda) + 1
-                stack_lambda = (Forest.lambda_min +
-                                np.arange(num_bins) * Forest.delta_lambda)
-
-                results.write([
-                    stack_lambda,
-                    self.get_stack_delta(stack_lambda),
-                    self.get_stack_delta_weights(stack_lambda)
-                ],
-                              names=['lambda', 'stack', 'weight'],
-                              header=header,
-                              extname='STACK_DELTAS')
-
-                results.write([
-                    self.lambda_,
-                    self.get_eta(self.lambda_),
-                    self.get_var_lss(self.lambda_),
-                    self.get_fudge(self.lambda_),
-                    self.get_num_pixels(self.lambda_),
-                    self.get_valid_fit(self.lambda_)
-                ],
-                              names=['lambda', 'eta', 'var_lss', 'fudge',
-                                     'num_pixels', 'valid_fit'],
-                              extname='VAR_FUNC')
-
-                results.write([
-                    self.lambda_rest_frame,
-                    self.get_mean_cont(self.lambda_rest_frame),
-                    self.get_mean_cont_weight(self.lambda_rest_frame),
-                ],
-                              names=['lambda_rest_frame', 'mean_cont', 'weight'],
-                              extname='CONT')
-
-            else:
-                raise ExpectedFluxError("Forest.wave_solution must be either "
-                                        "'log' or 'lin'")
->>>>>>> b3832dcd
