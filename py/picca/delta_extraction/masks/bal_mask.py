"""This module defines the classes BalMask and Dla used in the
masking of DLAs"""
import logging

from astropy.table import Table
import fitsio
import numpy as np

from picca.delta_extraction.astronomical_objects.forest import Forest
from picca.delta_extraction.errors import MaskError
from picca.delta_extraction.mask import Mask
from picca.delta_extraction.utils import SPEED_LIGHT

defaults = {
    "bal index type": "ai",
    "los_id name": "THING_ID",
}

accepted_options = ["bal index type", "filename", "los_id name"]

# Wavelengths in Angstroms
lines = {
    "lCIV": 1549,
    "lNV": 1240.81,
    "lLya": 1216.1,
    "lCIII": 1175,
    "lPV1": 1117,
    "lPV2": 1128,
    "lSIV1": 1062,
    "lSIV2": 1074,
    "lLyb": 1020,
    "lOIV": 1031,
    "lOVI": 1037,
    "lOI": 1039
}


class BalMask(Mask):
    """Class to mask BALs

    Methods
    -------
    __init__
    apply_mask

    Attributes
    ----------
    los_ids: dict (from Mask)
    A dictionary with the BALs contained in each line of sight. Keys are the
    identifier for the line of sight and values are lists of (z_abs, nhi)

    bal_index_type: str
    BAL index type, choose either 'ai' or 'bi'. This will set which velocity
    the  BAL mask uses.

    cat: dict
    Dictionary with the BAL catalogue

    logger: logging.Logger
    Logger object

    mask: astropy.Table
    Table containing specific intervals of wavelength to be masked for BALs
    """
    def __init__(self, config):
        """Initializes class instance.

        Arguments
        ---------
        config: configparser.SectionProxy
        Parsed options to initialize class

        Raise
        -----
        MaskError if there are missing variables
        MaskError if input file does not have the expected extension
        MaskError if input file does not have the expected fields
        MaskError upon OsError when reading the mask file
        """
        self.logger = logging.getLogger(__name__)

        super().__init__()

        filename = config.get("filename")
        if filename is None:
            raise MaskError("Missing argument 'filename' required by BalMask")

        los_id_name = config.get("los_id name")
        if los_id_name is None:
            raise MaskError(
                "Missing argument 'los_id name' required by BalMask")
        elif los_id_name == "THING_ID":
            ext_name = 'BALCAT'
        elif los_id_name == "TARGETID":
            ext_name = 'ZCATALOG'
        else:
            raise MaskError(
                "Unrecognized los_id name. Expected one of 'THING_ID' "
                f" or 'TARGETID'. Found {los_id_name}")

        # setup bal index limit
        self.bal_index_type = config.getfloat("bal index type")
        if self.bal_index_type is None:
            self.bal_index_type = MaskError(
                "Missing argument 'bal index type' "
                "required by BalMask")
        if self.bal_index_type == "ai":
            columns_list = [los_id_name, 'VMIN_CIV_450', 'VMAX_CIV_450']
        elif self.bal_index_type == "bi":
            columns_list = [los_id_name, 'VMIN_CIV_2000', 'VMAX_CIV_2000']
        else:
            self.bal_index_type = MaskError(
                "In BalMask, unrecognized value "
                "for 'bal_index_type'. Expected one "
                "of 'ai' or 'bi'. Found "
                f"{self.bal_index_type}")

        self.logger.progress(f"Reading BAL catalog from: {filename}")

        try:
            hdul = fitsio.FITS(filename)
            self.cat = {col: hdul[ext_name][col][:] for col in columns_list}
        except OSError:
            raise MaskError(f"Error loading BalMask. File {filename} does "
                            f"not have extension '{ext_name}'")
        except ValueError:
            aux = "', '".join(columns_list)
            raise MaskError(f"Error loading BalMask. File {filename} does "
                            f"not have fields '{aux}' in HDU '{ext_name}'")
        finally:
            hdul.close()

        # compute info for each line of sight
        self.los_ids = {}
        for los_id in np.unique(self.cat[los_id_name]):
            self.los_ids[los_id] = self.add_bal_rest_frame(los_id)

        num_bals = np.sum([len(los_id) for los_id in self.los_ids.values()])
        self.logger.progress('In catalog: {} BAL quasars'.format(num_bals))

    def add_bal_rest_frame(self, los_id, los_id_name):
        """Creates a list of wavelengths to be masked out by forest.mask

        Arguments
        ---------
        los_id: str
        Line-of-sight id

        los_id_name: str
        Name of the line-of-sight id
        """
        if self.bal_index_type == 'bi':
            velocity_list = ['VMIN_CIV_2000', 'VMAX_CIV_2000']
        else:  # AI, the default
            velocity_list = ['VMIN_CIV_450', 'VMAX_CIV_450']

        mask_rest_frame_bal = Table(names=[
            'log_lambda_min', 'log_lambda_max', 'lambda_min', 'lambda_max'
        ],
                                    dtype=['f4', 'f4', 'f4', 'f4'])
        min_velocities = []  # list of minimum velocities
        max_velocities = []  # list of maximum velocities

        # Match thing_id of object to BAL catalog index
        match_index = np.where(self.cat[los_id_name] == los_id)[0][0]

        # Store the min/max velocity pairs from the BAL catalog
        for col in velocity_list:
            if col.find('VMIN') == 0:
                velocity_list = self.cat[col]
                for vel in velocity_list[match_index]:
                    if vel > 0:
                        min_velocities.append(vel)
            else:
                velocity_list = self.cat[col]
                for vel in velocity_list[match_index]:
                    if vel > 0:
                        max_velocities.append(vel)

        # Calculate mask width for each velocity pair, for each emission line
        for min_vel, max_vel in zip(min_velocities, max_velocities):
            for line in lines.values():
                log_lambda_min = np.log10(line * (1 - min_vel / SPEED_LIGHT))
                log_lambda_max = np.log10(line * (1 - max_vel / SPEED_LIGHT))
                mask_rest_frame_bal.add_row([
                    log_lambda_min,
                    log_lambda_max,
                    10**log_lambda_min,
                    10**log_lambda_max,
                ])

        return mask_rest_frame_bal

    def apply_mask(self, forest):
        """Apply the mask. The mask is done by removing the affected
        pixels from the arrays in Forest.mask_fields

        Arguments
        ---------
        forest: Forest
        A Forest instance to which the correction is applied

        Raise
        -----
        MaskError if Forest.wave_solution is not 'log'
        """
        mask_table = self.los_ids.get(forest.los_id)
        if (mask_table is not None) and len(mask_table) > 0:

            # find out which pixels to mask
<<<<<<< HEAD
            w = np.ones(forest.log_lambda.size, dtype=bool)
            for mask_range in mask_table:
                rest_frame_log_lambda = forest.log_lambda - np.log10(1. + forest.z)
                w &= ((rest_frame_log_lambda < mask_range['log_lambda_min']) |
                      (rest_frame_log_lambda > mask_range['log_lambda_max']))
=======
            if Forest.wave_solution == "log":
                w = np.ones(forest.log_lambda.size, dtype=bool)
                for mask_range in mask_table:
                    rest_frame_log_lambda = forest.log_lambda - np.log10(
                        1. + forest.z)
                    w &= (
                        (rest_frame_log_lambda < mask_range['log_lambda_min'])
                        |
                        (rest_frame_log_lambda > mask_range['log_lambda_max']))
            elif Forest.wave_solution == "lin":
                w = np.ones(forest.lambda_.size, dtype=bool)
                for mask_range in mask_table:
                    rest_frame_lambda = forest.lambda_ / (1. + forest.z)
                    w &= ((rest_frame_lambda < mask_range['lambda_min']) |
                          (rest_frame_lambda > mask_range['lambda_max']))
            else:
                raise MaskError(
                    "Forest.wave_solution must be either 'log' or 'lin'")
>>>>>>> 20bb82a4

            # do the actual masking
            for param in Forest.mask_fields:
                if param in ['resolution_matrix']:
                    setattr(forest, param, getattr(forest, param)[:, w])
                else:
                    setattr(forest, param, getattr(forest, param)[w])<|MERGE_RESOLUTION|>--- conflicted
+++ resolved
@@ -208,32 +208,11 @@
         if (mask_table is not None) and len(mask_table) > 0:
 
             # find out which pixels to mask
-<<<<<<< HEAD
             w = np.ones(forest.log_lambda.size, dtype=bool)
             for mask_range in mask_table:
                 rest_frame_log_lambda = forest.log_lambda - np.log10(1. + forest.z)
                 w &= ((rest_frame_log_lambda < mask_range['log_lambda_min']) |
                       (rest_frame_log_lambda > mask_range['log_lambda_max']))
-=======
-            if Forest.wave_solution == "log":
-                w = np.ones(forest.log_lambda.size, dtype=bool)
-                for mask_range in mask_table:
-                    rest_frame_log_lambda = forest.log_lambda - np.log10(
-                        1. + forest.z)
-                    w &= (
-                        (rest_frame_log_lambda < mask_range['log_lambda_min'])
-                        |
-                        (rest_frame_log_lambda > mask_range['log_lambda_max']))
-            elif Forest.wave_solution == "lin":
-                w = np.ones(forest.lambda_.size, dtype=bool)
-                for mask_range in mask_table:
-                    rest_frame_lambda = forest.lambda_ / (1. + forest.z)
-                    w &= ((rest_frame_lambda < mask_range['lambda_min']) |
-                          (rest_frame_lambda > mask_range['lambda_max']))
-            else:
-                raise MaskError(
-                    "Forest.wave_solution must be either 'log' or 'lin'")
->>>>>>> 20bb82a4
 
             # do the actual masking
             for param in Forest.mask_fields:
