--- conflicted
+++ resolved
@@ -31,80 +31,11 @@
 
     Attributes
     ----------
-<<<<<<< HEAD
     (see DesiForest in py/picca/delta_extraction/astronomical_objects/desi_forest.py)
     (see Pk1dForest in py/picca/delta_extraction/astronomical_objects/pk1d_forest.py)
-=======
-    dec: float (from AstronomicalObject)
-    Declination (in rad)
-
-    healpix: int (from AstronomicalObject)
-    Healpix number associated with (ra, dec)
-
-    los_id: longint (from AstronomicalObject)
-    Line-of-sight id. Same as targetid
-
-    ra: float (from AstronomicalObject)
-    Right ascention (in rad)
-
-    z: float (from AstronomicalObject)
-    Redshift
-
-    bad_continuum_reason: str or None
-    Reason as to why the continuum fit is not acceptable. None for acceptable
-    contiuum.
-
-    continuum: array of float or None (from Forest)
-    Quasar continuum. None for no information
-
-    deltas: array of float or None (from Forest)
-    Flux-transmission field (delta field). None for no information
-
-    flux: array of float (from Forest)
-    Flux
-
-    ivar: array of float (from Forest)
-    Inverse variance
-
-    lambda_: array of float or None (from Forest)
-    Wavelength (in Angstroms)
-
-    log_lambda: array of float or None (from Forest)
-    Logarithm of the wavelength (in Angstroms)
-
-    mean_snr: float (from Forest)
-    Mean signal-to-noise of the forest
-
-    transmission_correction: array of float (from Forest)
-    Transmission correction.
-
-    weights: array of float or None (from Forest)
-    Weights associated to the delta field. None for no information
-
-    night: list of int (from DesiForest)
-    Identifier of the night where the observation was made. None for no info
-
-    petal: list of int (from DesiForest)
-    Identifier of the spectrograph used in the observation. None for no info
-
-    targetid: int (from DesiForest)
-    Targetid of the object
-
-    tile: list of int (from DesiForest)
-    Identifier of the tile used in the observation. None for no info
-
-    exposures_diff: array of floats (from Pk1dForest)
-    Difference between exposures
-
-    mean_z: float
-    Mean redshift of the forest (from Pk1dForest)
-
-    reso: array of floats or None (from Pk1dForest)
-    Resolution of the forest
     
-    resolution_matrix: array of floats or None (from Pk1dForest)
+    resolution_matrix: 2d-array of floats or None
     Resolution matrix of the forests
->>>>>>> 20bb82a4
     """
     def __init__(self, **kwargs):
         """Initialize instance
