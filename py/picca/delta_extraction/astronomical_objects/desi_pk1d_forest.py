"""This module defines the class DesiPk1dForest to represent DESI forests
in the Pk1D analysis
"""
import numpy as np

from picca.delta_extraction.astronomical_objects.desi_forest import DesiForest
from picca.delta_extraction.astronomical_objects.pk1d_forest import Pk1dForest
from picca.delta_extraction.astronomical_objects.forest import Forest
from picca.delta_extraction.errors import AstronomicalObjectError


class DesiPk1dForest(DesiForest, Pk1dForest):
    """Forest Object

    Methods
    -------
    __gt__ (from AstronomicalObject)
    __eq__ (from AstronomicalObject)
    class_variable_check (from Forest, Pk1dForest)
    consistency_check (from Forest, Pk1dForest)
    get_data (from Forest, Pk1dForest)
    rebin (from Forest)
    coadd (from DesiForest, Pk1dForest)
    get_header (from DesiForest, Pk1dForest)
    __init__


    Class Attributes
    ----------------
    delta_lambda: float or None (from Forest)
    Variation of the wavelength (in Angs) between two pixels. This should not
    be None if wave_solution is "lin". Ignored if wave_solution is "log".

    delta_log_lambda: float or None (from Forest)
    Variation of the logarithm of the wavelength (in Angs) between two pixels.
    This should not be None if wave_solution is "log". Ignored if wave_solution
    is "lin".

    lambda_max: float or None (from Forest)
    Maximum wavelength (in Angs) to be considered in a forest. This should not
    be None if wave_solution is "lin". Ignored if wave_solution is "log".

    lambda_max_rest_frame: float or None (from Forest)
    As wavelength_max but for rest-frame wavelength. This should not
    be None if wave_solution is "lin". Ignored if wave_solution is "log".

    lambda_min: float or None (from Forest)
    Minimum wavelength (in Angs) to be considered in a forest. This should not
    be None if wave_solution is "lin". Ignored if wave_solution is "log".

    lambda_min_rest_frame: float or None (from Forest)
    As wavelength_min but for rest-frame wavelength. This should not
    be None if wave_solution is "lin". Ignored if wave_solution is "log".

    log_lambda_max: float or None (from Forest)
    Logarithm of the maximum wavelength (in Angs) to be considered in a forest.
    This should not be None if wave_solution is "log". Ignored if wave_solution
    is "lin".

    log_lambda_max_rest_frame: float or None (from Forest)
    As log_lambda_max but for rest-frame wavelength. This should not be None if
    wave_solution is "log". Ignored if wave_solution is "lin".

    log_lambda_min: float or None (from Forest)
    Logarithm of the minimum wavelength (in Angs) to be considered in a forest.
    This should not be None if wave_solution is "log". Ignored if wave_solution
    is "lin".

    log_lambda_min_rest_frame: float or None (from Forest)
    As log_lambda_min but for rest-frame wavelength. This should not be None if
    wave_solution is "log". Ignored if wave_solution is "lin".

    mask_fields: list of str (from Forest)
    Names of the fields that are affected by masking. In general it will
    be "flux" and "ivar" but some child classes might add more.

    wave_solution: "lin" or "log" (from Forest)
    Determines whether the wavelength solution has linear spacing ("lin") or
    logarithmic spacing ("log").

    lambda_abs_igm: float (from Pk1dForest)
    Wavelength of the IGM absorber

    Attributes
    ----------
    dec: float (from AstronomicalObject)
    Declination (in rad)

    healpix: int (from AstronomicalObject)
    Healpix number associated with (ra, dec)

    los_id: longint (from AstronomicalObject)
    Line-of-sight id. Same as targetid

    ra: float (from AstronomicalObject)
    Right ascention (in rad)

    z: float (from AstronomicalObject)
    Redshift

    bad_continuum_reason: str or None
    Reason as to why the continuum fit is not acceptable. None for acceptable
    contiuum.

    continuum: array of float or None (from Forest)
    Quasar continuum. None for no information

    deltas: array of float or None (from Forest)
    Flux-transmission field (delta field). None for no information

    flux: array of float (from Forest)
    Flux

    ivar: array of float (from Forest)
    Inverse variance

    lambda_: array of float or None (from Forest)
    Wavelength (in Angstroms)

    log_lambda: array of float or None (from Forest)
    Logarithm of the wavelength (in Angstroms)

    mean_snr: float (from Forest)
    Mean signal-to-noise of the forest

    transmission_correction: array of float (from Forest)
    Transmission correction.

    weights: array of float or None (from Forest)
    Weights associated to the delta field. None for no information

    night: list of int (from DesiForest)
    Identifier of the night where the observation was made. None for no info

    petal: list of int (from DesiForest)
    Identifier of the spectrograph used in the observation. None for no info

    targetid: int (from DesiForest)
    Targetid of the object

    tile: list of int (from DesiForest)
    Identifier of the tile used in the observation. None for no info

    exposures_diff: array of floats (from Pk1dForest)
    Difference between exposures

    mean_z: float
    Mean redshift of the forest (from Pk1dForest)

    reso: array of floats or None (from Pk1dForest)
    Resolution of the forest
    
    resolution_matrix: array of floats or None (from Pk1dForest)
    Resolution matrix of the forests
    """
    def __init__(self, **kwargs):
        """Initialize instance

        Arguments
        ---------
        **kwargs: dict
        Dictionary containing the information

        Raise
        -----
        AstronomicalObjectError if there are missing variables
        """
<<<<<<< HEAD

        self.resolution_matrix = kwargs.get("resolution_matrix")
        #potentially change this in case we ever want log-binning with DESI Pk1d data
        #then would need a check of self.wave_solution
        if self.resolution_matrix is None:
            raise AstronomicalObjectError(
                "Error constructing DesiPk1dForest. "
                "Missing variable 'resolution_matrix'")
        if "resolution_matrix" in kwargs:
            del kwargs["resolution_matrix"]

        # call parent constructors
        super().__init__(**kwargs)
        self.consistency_check()
        #super().rebin()


    def consistency_check(self):
        """Consistency checks after __init__"""
        super().consistency_check()
        if self.resolution_matrix.shape[1] != self.flux.shape[0]:
            raise AstronomicalObjectError(
                "Error constructing DesiPk1dForest. 'resolution_matrix', "
                "and 'flux' don't have the "
                "same size")
        if "resolution_matrix" not in Forest.mask_fields:
            Forest.mask_fields += ["resolution_matrix"]

    def coadd(self, other):
        """Coadd the information of another forest.

        Extends the coadd method of Forest to also include information
        about the exposures_diff and reso arrays

        Arguments
        ---------
        other: Pk1dForest
        The forest instance to be coadded.

        Raise
        -----
        AstronomicalObjectError if other is not a Pk1dForest instance
        """
        if not isinstance(other, DesiPk1dForest):
            raise AstronomicalObjectError(
                "Error coadding DesiPk1dForest. Expected "
                "DesiPk1dForest instance in other. Found: "
                f"{type(other)}")

        if other.resolution_matrix.size > 0 and self.resolution_matrix.size > 0:
            self.resolution_matrix = np.append(self.resolution_matrix,
                                               other.resolution_matrix,
                                               axis=1)
        elif self.resolution_matrix.size == 0:
            self.resolution_matrix = other.resolution_matrix

        # coadd the deltas by rebinning
        super().coadd(other)

    def get_data(self):
        """Get the data to be saved in a fits file.

        Extends the get_data method of Forest to also include data for
        ivar and exposures_diff.

        Return
        ------
        cols: list of arrays
        Data of the different variables

        names: list of str
        Names of the different variables

        units: list of str
        Units of the different variables

        comments: list of str
        Comments attached to the different variables
        """
        cols, names, units, comments = super().get_data()

        #transposing here is necessary to store in fits file
        cols += [self.resolution_matrix.T]
        names += ["RESOMAT"]
        comments += ["Transposed Masked resolution matrix"]
        units += [""]
        return cols, names, units, comments

    def rebin(self):
        """Rebin the arrays and update control variables

        Extends the rebon method of Forest to also rebin exposures_diff and compute
        the control variable mean_reso.

        Rebinned arrays are flux, ivar, lambda_ or log_lambda,
        transmission_correctionm, exposures_diff, and reso. Control variables
        are mean_snr and mean_reso.

        Return
        ------
        bins: array of float
        Binning solution to be used for the rebinning

        rebin_ivar: array of float
        Rebinned version of ivar

        orig_ivar: array of float
        Original version of ivar (before applying the function)

        w1: array of bool
        Masking array for the bins solution

        w2: array of bool
        Masking array for the rebinned ivar solution

        Raise
        -----
        AstronomicalObjectError if Forest.wave_solution is not 'lin' or 'log'
        """
        bins, rebin_ivar, orig_ivar, w1, w2 = super().rebin()
        if len(rebin_ivar) == 0:
            self.resolution_matrix = np.array([[]])
            return [], [], [], [], []

        # apply mask due to cuts in bin
        self.resolution_matrix = self.resolution_matrix[:, w1]

        # rebin resolution_matrix
        rebin_reso_matrix_aux = np.zeros(
            (self.resolution_matrix.shape[0], bins.max() + 1))
        for index, reso_matrix_col in enumerate(self.resolution_matrix):
            rebin_reso_matrix_aux[index, :] = np.bincount(
                bins, weights=orig_ivar[w1] * reso_matrix_col)
        # apply mask due to rebinned inverse vairane
        self.resolution_matrix = rebin_reso_matrix_aux[:, w2] / rebin_ivar[
            np.newaxis, w2]

        # return weights and binning solution to be used by child classes if
        # required
        return bins, rebin_ivar, orig_ivar, w1, w2
=======
        super().__init__(**kwargs)
>>>>>>> a9ce2869
<|MERGE_RESOLUTION|>--- conflicted
+++ resolved
@@ -165,7 +165,6 @@
         -----
         AstronomicalObjectError if there are missing variables
         """
-<<<<<<< HEAD
 
         self.resolution_matrix = kwargs.get("resolution_matrix")
         #potentially change this in case we ever want log-binning with DESI Pk1d data
@@ -180,7 +179,6 @@
         # call parent constructors
         super().__init__(**kwargs)
         self.consistency_check()
-        #super().rebin()
 
 
     def consistency_check(self):
@@ -305,7 +303,4 @@
 
         # return weights and binning solution to be used by child classes if
         # required
-        return bins, rebin_ivar, orig_ivar, w1, w2
-=======
-        super().__init__(**kwargs)
->>>>>>> a9ce2869
+        return bins, rebin_ivar, orig_ivar, w1, w2