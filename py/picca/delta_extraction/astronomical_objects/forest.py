--- conflicted
+++ resolved
@@ -107,27 +107,11 @@
     Weights associated to the delta field. None for no information
     """
     blinding = "none"
-<<<<<<< HEAD
     lambda_grid = None
     lambda_rest_frame_grid = None
     log_lambda_grid = None
     log_lambda_rest_frame_grid = None
     mask_fields = None
-=======
-    delta_lambda = None
-    delta_log_lambda = None
-    delta_lambda_rest_frame = None
-    lambda_max = None
-    lambda_max_rest_frame = None
-    lambda_min = None
-    lambda_min_rest_frame = None
-    log_lambda_max = None
-    log_lambda_max_rest_frame = None
-    log_lambda_min = None
-    log_lambda_min_rest_frame = None
-
-    mask_fields = []
->>>>>>> 4273e898
     wave_solution = None
 
     def __init__(self, **kwargs):
@@ -253,22 +237,6 @@
                                               "Class variable 'lambda_rest_frame_grid' "
                                               "must be set prior to initialize "
                                               "instances of this type")
-<<<<<<< HEAD
-=======
-            if cls.lambda_min_rest_frame is None:
-                raise AstronomicalObjectError(
-                    "Error constructing Forest. "
-                    "Class variable 'lambda_min_rest_frame' "
-                    "must be set prior to initialize "
-                    "instances of this type")
-
-            if cls.delta_lambda_rest_frame is None:
-                cls.delta_lambda_rest_frame = cls.delta_lambda
-                cls.logger.info(f"'delta lambda rest frame' not set, using delta lambda = {cls.delta_lambda_rest_frame} for this")
-
-            if len(cls.mask_fields) == 0:
-                Forest.mask_fields = defaults.get("mask fields lin").copy()
->>>>>>> 4273e898
         else:
             raise AstronomicalObjectError("Error constructing Forest. "
                                           "Class variable 'wave_solution' "
