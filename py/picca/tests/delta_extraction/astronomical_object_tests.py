--- conflicted
+++ resolved
@@ -619,7 +619,7 @@
             self.assertTrue(header[index + 3].get("name") == "MEANRESO_PIX")
             self.assertTrue(header[index +
                                    3].get("value") == test_obj.mean_reso_pix)
-            
+
             index += 3
         if isinstance(test_obj, SdssForest):
             self.assertTrue(header[index + 1].get("name") == "THING_ID")
@@ -649,13 +649,6 @@
             self.assertTrue(header[index + 4].get("value") == tile)
             index += 4
 
-    def setUp(self):
-        super().setUp()
-        reset_forest()
-
-    def tearDown(self):
-        reset_forest()
-
     def test_astronomical_object(self):
         """Test constructor for AstronomicalObject."""
         test_obj = AstronomicalObject(**kwargs_astronomical_object)
@@ -958,6 +951,38 @@
         kwargs["petal"] = []
         kwargs["tile"] = []
         self.assert_forest_object(test_obj, kwargs)
+
+        # create a DesiForest with missing DesiPk1dForest variables
+        kwargs = {
+            "ra":
+                0.15,
+            "dec":
+                0.0,
+            "z":
+                2.1,
+            "flux":
+                np.ones(15),
+            "ivar":
+                np.ones(15) * 4,
+            "lambda":
+                np.array([
+                    3610, 3610.4, 3650, 3650.4, 3670, 3670.4, 3680, 3680.4,
+                    3700, 3700.4
+                ]),
+            "targetid":
+                100000000,
+            "reso":
+                np.ones(10),
+            "reso_pix":
+                np.ones(10),
+        }
+        expected_message = (
+            "Error constructing DesiPk1dForest. Missing variable "
+            "'resolution_matrix'"
+        )
+        with self.assertRaises(AstronomicalObjectError) as context_manager:
+            DesiPk1dForest(**kwargs)
+        self.compare_error_message(context_manager, expected_message)
 
         # create a DesiPk1dForest with missing DesiForest variables
         kwargs = {
@@ -992,92 +1017,27 @@
             DesiPk1dForest(**kwargs)
         self.compare_error_message(context_manager, expected_message)
 
-        # create a DesiPk1dForest with missing Forest variables
+        # create forest with missing Pk1dForest variables
         kwargs = {
-            "ra":
-                0.15,
-            "dec":
-                0.0,
-            "z":
-                2.1,
-            "flux":
-                np.ones(15),
-            "ivar":
-                np.ones(15) * 4,
-            "lambda":
-                np.array([
-                    3610, 3610.4, 3650, 3650.4, 3670, 3670.4, 3680, 3680.4,
-                    3700, 3700.4
-                ]),
-            "targetid":
-                100000000,
-<<<<<<< HEAD
-            "exposures_diff":
-                np.ones(10),
-            "reso":
-                np.ones(10),
-=======
-            "resolution_matrix":
-                np.ones([7, 10])
+            "los_id": 9999,
+            "ra": 0.15,
+            "dec": 0.0,
+            "z": 2.1,
+            "ivar": np.ones(15) * 4,
+            "targetid": 100000000,
+            "night": 0,
+            "petal": 0,
+            "fiber": 0,
+            "reso": np.ones(10),
+            "reso_pix": np.ones(15),
+            "resolution_matrix": np.ones([7, 10])
         }
-        with self.assertRaises(AstronomicalObjectError):
+        expected_message = (
+            "Error constructing Pk1dForest. Missing variable 'exposures_diff'"
+        )
+        with self.assertRaises(AstronomicalObjectError) as context_manager:
             DesiPk1dForest(**kwargs)
-
-        # create a DesiForest with missing DesiPk1dForest variables
-        kwargs = {
-            "ra":
-                0.15,
-            "dec":
-                0.0,
-            "z":
-                2.1,
-            "flux":
-                np.ones(15),
-            "ivar":
-                np.ones(15) * 4,
-            "lambda":
-                np.array([
-                    3610, 3610.4, 3650, 3650.4, 3670, 3670.4, 3680, 3680.4,
-                    3700, 3700.4
-                ]),
-            "exposures_diff":
-                np.ones(10),
-            "targetid":
-                100000000,
-            "reso":
-                np.ones(10),
-            "reso_pix":
-                np.ones(10),
->>>>>>> d6c155e3
-        }
-        expected_message = (
-            "Error constructing Forest. Missing variable 'log_lambda'"
-        )
-        with self.assertRaises(AstronomicalObjectError) as context_manager:
-            DesiPk1dForest(**kwargs)
-        self.compare_error_message(context_manager, expected_message)
-
-<<<<<<< HEAD
-        # create a DesiForest with missing Pk1dForest variables
-        kwargs = {
-            "ra":
-                0.15,
-            "dec":
-                0.0,
-            "z":
-                2.1,
-            "flux":
-                np.ones(15),
-            "ivar":
-                np.ones(15) * 4,
-            "lambda":
-                np.array([
-                    3610, 3610.4, 3650, 3650.4, 3670, 3670.4, 3680, 3680.4,
-                    3700, 3700.4
-                ]),
-            "targetid":
-                100000000,
-=======
+        self.compare_error_message(context_manager, expected_message)
 
         # create forest with missing Forest variables
         kwargs = {
@@ -1092,11 +1052,11 @@
             "fiber": 0,
             "exposures_diff": np.ones(10),
             "reso": np.ones(10),
-            "reso_pix": np.ones(15)
->>>>>>> d6c155e3
+            "reso_pix": np.ones(15),
+            "resolution_matrix": np.ones([7, 10])
         }
         expected_message = (
-            "Error constructing Pk1dForest. Missing variable 'exposures_diff'"
+            "Error constructing Forest. Missing variable 'log_lambda'"
         )
         with self.assertRaises(AstronomicalObjectError) as context_manager:
             DesiPk1dForest(**kwargs)
@@ -1558,7 +1518,7 @@
     def test_forest_set_class_variables(self):
         """Test class method set_class_variables from Forest"""
         # logarithmic binning
-        Forest.set_class_variables(3600.0, 5500.0, 1040.0, 1200.0, 50e-4,
+        Forest.set_class_variables(3600.0, 5500.0, 1040.0, 1200.0, 50e-4, 50e-4,
                                    "log")
 
         log_lambda_grid = np.array([
@@ -1584,7 +1544,7 @@
         self.assertTrue(Forest.wave_solution == "log")
 
         # linear binning
-        Forest.set_class_variables(3600.0, 5500.0, 1040.0, 1200.0, 100,
+        Forest.set_class_variables(3600.0, 5500.0, 1040.0, 1200.0, 100, 100,
                                    "lin")
 
         log_lambda_grid = np.array([
@@ -1610,7 +1570,7 @@
             "must be either 'lin' or 'log'. Found: wrong"
         )
         with self.assertRaises(AstronomicalObjectError) as context_manager:
-            Forest.set_class_variables(3600.0, 5500.0, 1040.0, 1200.0, 100,
+            Forest.set_class_variables(3600.0, 5500.0, 1040.0, 1200.0, 100, 100,
                                        "wrong")
         self.compare_error_message(context_manager, expected_message)
 
