"""This file contains tests related to AstronomicalObject and its childs"""
import unittest

import healpy
import numpy as np

from picca.delta_extraction.astronomical_object import AstronomicalObject
from picca.delta_extraction.astronomical_objects.desi_forest import DesiForest
from picca.delta_extraction.astronomical_objects.desi_pk1d_forest import DesiPk1dForest
from picca.delta_extraction.astronomical_objects.forest import Forest
from picca.delta_extraction.astronomical_objects.pk1d_forest import Pk1dForest
from picca.delta_extraction.astronomical_objects.sdss_forest import SdssForest
from picca.delta_extraction.astronomical_objects.sdss_pk1d_forest import SdssPk1dForest
from picca.delta_extraction.errors import AstronomicalObjectError
from picca.tests.delta_extraction.abstract_test import AbstractTest
from picca.tests.delta_extraction.test_utils import (reset_forest, setup_forest,
                                                     setup_pk1d_forest)

# define auxiliar variables
FLUX = np.ones(10)
FLUX2 = np.ones(10) * 3
FLUX_REBIN = np.ones(5)
FLUX_COADD = np.ones(5) * 2
IVAR = np.ones(10) * 4
IVAR_REBIN = np.ones(5) * 8
IVAR_COADD = np.ones(5) * 16
EXPOSURES_DIFF = np.ones(10)
EXPOSURES_DIFF2 = np.ones(10) * 3
EXPOSURES_DIFF_REBIN = np.ones(5)
EXPOSURES_DIFF_COADD = np.ones(5) * 2

RESO = np.ones(10)
RESO2 = np.ones(10) * 3
RESO_REBIN = np.ones(5)
RESO_COADD = np.ones(5) * 2


RESO_PIX = np.ones(10)
RESO_PIX2 = np.ones(10) * 3
RESO_PIX_REBIN = np.ones(5)
RESO_PIX_COADD = np.ones(5) * 2

LOG_LAMBDA = np.array([
    3.5562825, 3.5563225, 3.5565825, 3.5566225, 3.5568825, 3.5569225,
    3.5571825, 3.5572225, 3.5574825, 3.5575225
])
LOG_LAMBDA_REBIN = np.array(
    [3.5563025, 3.5566025, 3.5569025, 3.5572025, 3.5575025])
LOG_LAMBDA_LIN = np.log10(np.array([
3610.0, 3610.4, 3650.0, 3650.4, 3670.0, 3670.4, 3680.0, 3680.4, 3700.0, 3700.4
]))
LOG_LAMBDA_REBIN_LIN = np.log10(np.array([3610, 3650, 3670, 3680, 3700]))

RESOMAT = np.ones([7, 10])
RESOMAT2 = np.ones([7, 10])*3

RESOMAT_REBIN = np.ones([7, 5])
RESOMAT_COADD = np.ones([7, 5])*2

THINGID = 100000000
TARGETID = 100000000

# define contructor for AstronomicalObject
kwargs_astronomical_object = {
    "los_id": 9999,
    "ra": 0.15,
    "dec": 0.0,
    "z": 2.1,
}

# define contructor for AstronomicalObject comparison objects
kwargs_astronomical_object_gt = {
    "healpix_ordering": {
        "los_id": 9999,
        "ra": 0.0,
        "dec": 0.0,
        "z": 2.1
    },
    "ra_ordering": {
        "los_id": 9999,
        "ra": 0.1,
        "dec": 0.0,
        "z": 2.1
    },
    "dec_ordering": {
        "los_id": 9999,
        "ra": 0.15,
        "dec": -0.01,
        "z": 2.1
    },
    "z_ordering": {
        "los_id": 9999,
        "ra": 0.15,
        "dec": 0.0,
        "z": 2.0
    },
}

# define contructors for Forest
kwargs_forest = kwargs_astronomical_object.copy()
kwargs_forest.update({
    "flux": FLUX,
    "ivar": IVAR,
})

kwargs_forest2 = kwargs_astronomical_object.copy()
kwargs_forest2.update({
    "flux": FLUX2,
    "ivar": IVAR,
})

kwargs_forest_log = kwargs_forest.copy()
kwargs_forest_log.update({
    "log_lambda": LOG_LAMBDA,
})

kwargs_forest_log2 = kwargs_forest2.copy()
kwargs_forest_log2.update({
    "log_lambda": LOG_LAMBDA,
})

kwargs_forest_lin = kwargs_forest.copy()
kwargs_forest_lin.update({
    "log_lambda": LOG_LAMBDA_LIN,
})

kwargs_forest_lin2 = kwargs_forest2.copy()
kwargs_forest_lin2.update({
    "log_lambda": LOG_LAMBDA_LIN,
})

kwargs_forest_rebin = kwargs_astronomical_object.copy()
kwargs_forest_rebin.update({
    "flux": FLUX_REBIN,
    "ivar": IVAR_REBIN,
})

kwargs_forest_log_rebin = kwargs_forest_rebin.copy()
kwargs_forest_log_rebin.update({
    "log_lambda": LOG_LAMBDA_REBIN,
})

kwargs_forest_lin_rebin = kwargs_forest_rebin.copy()
kwargs_forest_lin_rebin.update({
    "log_lambda": LOG_LAMBDA_REBIN_LIN,
})

kwargs_forest_coadd = kwargs_astronomical_object.copy()
kwargs_forest_coadd.update({
    "flux": FLUX_COADD,
    "ivar": IVAR_COADD,
})

kwargs_forest_log_coadd = kwargs_forest_coadd.copy()
kwargs_forest_log_coadd.update({
    "log_lambda": LOG_LAMBDA_REBIN,
})

kwargs_forest_lin_coadd = kwargs_forest_coadd.copy()
kwargs_forest_lin_coadd.update({
    "log_lambda": LOG_LAMBDA_REBIN_LIN,
})

# define contructors for Pk1dForest
kwargs_pk1d_forest = kwargs_forest.copy()
kwargs_pk1d_forest.update({
    "exposures_diff": EXPOSURES_DIFF,
    "reso": RESO,
    "reso_pix": RESO_PIX
})

kwargs_pk1d_forest2 = kwargs_forest2.copy()
kwargs_pk1d_forest2.update({
    "exposures_diff": EXPOSURES_DIFF2,
    "reso": RESO2,
    "reso_pix": RESO_PIX2

})

kwargs_pk1d_forest_log = kwargs_pk1d_forest.copy()
kwargs_pk1d_forest_log.update({
    "log_lambda": LOG_LAMBDA,
})

kwargs_pk1d_forest_log2 = kwargs_pk1d_forest2.copy()
kwargs_pk1d_forest_log2.update({
    "log_lambda": LOG_LAMBDA,
})

kwargs_pk1d_forest_lin = kwargs_pk1d_forest.copy()
kwargs_pk1d_forest_lin.update({
    "log_lambda": LOG_LAMBDA_LIN,
})

kwargs_pk1d_forest_lin2 = kwargs_pk1d_forest2.copy()
kwargs_pk1d_forest_lin2.update({
    "log_lambda": LOG_LAMBDA_LIN,
})

kwargs_pk1d_forest_rebin = kwargs_forest_rebin.copy()
kwargs_pk1d_forest_rebin.update({
    "exposures_diff": EXPOSURES_DIFF_REBIN,
    "reso": RESO_REBIN,
    "reso_pix": RESO_PIX_REBIN
})

kwargs_pk1d_forest_log_rebin = kwargs_pk1d_forest_rebin.copy()
kwargs_pk1d_forest_log_rebin.update({
    "log_lambda": LOG_LAMBDA_REBIN,
})

kwargs_pk1d_forest_lin_rebin = kwargs_pk1d_forest_rebin.copy()
kwargs_pk1d_forest_lin_rebin.update({
    "log_lambda": LOG_LAMBDA_REBIN_LIN,
})

kwargs_pk1d_forest_coadd = kwargs_forest_coadd.copy()
kwargs_pk1d_forest_coadd.update({
    "exposures_diff": EXPOSURES_DIFF_COADD,
    "reso": RESO_COADD,
    "reso_pix": RESO_PIX_COADD
})

kwargs_pk1d_forest_log_coadd = kwargs_pk1d_forest_coadd.copy()
kwargs_pk1d_forest_log_coadd.update({
    "log_lambda": LOG_LAMBDA_REBIN,
})

kwargs_pk1d_forest_lin_coadd = kwargs_pk1d_forest_coadd.copy()
kwargs_pk1d_forest_lin_coadd.update({
    "log_lambda": LOG_LAMBDA_REBIN_LIN,
})

# define contructors for DesiForest
kwargs_desi_forest = kwargs_forest_lin.copy()
del kwargs_desi_forest["los_id"]
kwargs_desi_forest.update({
    "targetid": TARGETID,
    "night": 0,
    "petal": 0,
    "tile": 0,
})

kwargs_desi_forest2 = kwargs_forest_lin2.copy()
del kwargs_desi_forest2["los_id"]
kwargs_desi_forest2.update({
    "targetid": TARGETID,
    "night": 1,
    "petal": 2,
    "tile": 3,
})

kwargs_desi_forest_rebin = kwargs_forest_lin_rebin.copy()
kwargs_desi_forest_rebin.update({
    "targetid": TARGETID,
    "night": [0],
    "petal": [0],
    "tile": [0],
})
kwargs_desi_forest_rebin["los_id"] = TARGETID

kwargs_desi_forest_coadd = kwargs_forest_lin_coadd.copy()
kwargs_desi_forest_coadd.update({
    "targetid": TARGETID,
    "night": [0, 1],
    "petal": [0, 2],
    "tile": [0, 3],
})
kwargs_desi_forest_coadd["los_id"] = TARGETID

# define contructors for DesiPk1dForest
kwargs_desi_pk1d_forest = kwargs_desi_forest.copy()
kwargs_desi_pk1d_forest.update(kwargs_pk1d_forest_lin)
kwargs_desi_pk1d_forest.update({
    "resolution_matrix": RESOMAT,
})
del kwargs_desi_pk1d_forest["los_id"]

kwargs_desi_pk1d_forest2 = kwargs_desi_forest2.copy()
kwargs_desi_pk1d_forest2.update(kwargs_pk1d_forest_lin2)
kwargs_desi_pk1d_forest2.update({
    "resolution_matrix": RESOMAT2,
})
del kwargs_desi_pk1d_forest2["los_id"]

kwargs_desi_pk1d_forest_rebin = kwargs_pk1d_forest_rebin.copy()
kwargs_desi_pk1d_forest_rebin.update(kwargs_desi_forest_rebin)
kwargs_desi_pk1d_forest_rebin.update({
    "resolution_matrix": RESOMAT_REBIN,
})

kwargs_desi_pk1d_forest_coadd = kwargs_pk1d_forest_coadd.copy()
kwargs_desi_pk1d_forest_coadd.update(kwargs_desi_forest_coadd)
kwargs_desi_pk1d_forest_coadd.update({
    "resolution_matrix": RESOMAT_COADD,
})

# define contructors for SdssForest
kwargs_sdss_forest = kwargs_forest_log.copy()
del kwargs_sdss_forest["los_id"]
kwargs_sdss_forest.update({
    "thingid": THINGID,
    "plate": 0,
    "fiberid": 0,
    "mjd": 0,
})

kwargs_sdss_forest2 = kwargs_forest_log2.copy()
del kwargs_sdss_forest2["los_id"]
kwargs_sdss_forest2.update({
    "thingid": THINGID,
    "plate": 1,
    "fiberid": 2,
    "mjd": 3,
})

kwargs_sdss_forest_rebin = kwargs_forest_log_rebin.copy()
kwargs_sdss_forest_rebin.update({
    "thingid": THINGID,
    "plate": [0],
    "fiberid": [0],
    "mjd": [0],
})
kwargs_sdss_forest_rebin["los_id"] = THINGID

kwargs_sdss_forest_coadd = kwargs_forest_log_coadd.copy()
kwargs_sdss_forest_coadd.update({
    "thingid": THINGID,
    "plate": [0, 1],
    "fiberid": [0, 2],
    "mjd": [0, 3],
})
kwargs_sdss_forest_coadd["los_id"] = THINGID

# define contructors for SdssPk1dForest
kwargs_sdss_pk1d_forest = kwargs_sdss_forest.copy()
kwargs_sdss_pk1d_forest.update(kwargs_pk1d_forest)
del kwargs_sdss_pk1d_forest["los_id"]

kwargs_sdss_pk1d_forest2 = kwargs_sdss_forest2.copy()
kwargs_sdss_pk1d_forest2.update(kwargs_pk1d_forest2)
del kwargs_sdss_pk1d_forest2["los_id"]

kwargs_sdss_pk1d_forest_rebin = kwargs_pk1d_forest_rebin.copy()
kwargs_sdss_pk1d_forest_rebin.update(kwargs_sdss_forest_rebin)

kwargs_sdss_pk1d_forest_coadd = kwargs_pk1d_forest_coadd.copy()
kwargs_sdss_pk1d_forest_coadd.update(kwargs_sdss_forest_coadd)

# pylint: disable-msg=too-many-public-methods
# this is a test class
class AstronomicalObjectTest(AbstractTest):
    """Test AstronomicalObject and its childs.

    Methods
    -------
    compare_ascii (from AbstractTest)
    compare_fits (from AbstractTest)
    assert_astronomical_object
    assert_forest_object
    assert_get_data
    assert_get_header
    setUp
    tearDown
    test_astronomical_object
    test_astronomical_object_comparison
    test_astronomical_object_get_header
    test_desi_forest
    test_desi_forest_coadd
    test_desi_forest_get_data
    test_desi_forest_get_header
    test_desi_pk1d_forest
    test_desi_pk1d_forest_coadd
    test_desi_pk1d_forest_get_data
    test_desi_pk1d_forest_get_header
    test_forest
    test_forest_coadd
    test_forest_get_data
    test_forest_get_header
    test_pk1d_forest
    test_pk1d_forest_coadd
    test_pk1d_forest_get_data
    test_pk1d_forest_get_header
    test_sdss_forest
    test_sdss_forest_coadd
    test_sdss_forest_get_data
    test_sdss_forest_get_header
    test_sdss_pk1d_forest
    test_sdss_pk1d_forest_coadd
    test_sdss_pk1d_forest_get_data
    test_sdss_pk1d_forest_get_header
    """
    def assert_astronomical_object(self, test_obj, kwargs):
        """Assert the correct properties of a test AstronomicalObject

        Arguments
        ---------
        test_obj: AstronomicalObject
        The Forest instance to check

        kwargs: dictionary
        Dictionary used to initialize instance
        """
        self.assertTrue(isinstance(test_obj, AstronomicalObject))
        ra = kwargs.get("ra")
        dec = kwargs.get("dec")
        healpix = healpy.ang2pix(16, np.pi / 2 - dec, ra)
        self.assertTrue(test_obj.los_id == kwargs.get("los_id"))
        self.assertTrue(test_obj.healpix == healpix)
        self.assertTrue(test_obj.z == kwargs.get("z"))

    def assert_forest_object(self, test_obj, kwargs):
        """Assert the correct properties of a test Forest

        Arguments
        ---------
        test_obj: Forest
        The Forest instance to check

        kwargs: dictionary
        Dictionary used to initialize instance
        """
        self.assertTrue(isinstance(test_obj, Forest))

        self.assert_astronomical_object(test_obj, kwargs)

        self.assertTrue(test_obj.bad_continuum_reason is None)
        if "continuum" in kwargs:
            self.assertTrue(
                np.allclose(test_obj.continuum, kwargs.get("continuum")))
        else:
            self.assertTrue(test_obj.continuum is None)
        if "deltas" in kwargs:
            self.assertTrue(np.allclose(test_obj.deltas, kwargs.get("deltas")))
        else:
            self.assertTrue(test_obj.deltas is None)
        if len(test_obj.log_lambda) != len(kwargs.get("log_lambda")):
            print()
            print(test_obj.log_lambda)
            print(kwargs.get("log_lambda"))
        self.assertTrue(
            np.allclose(test_obj.log_lambda, kwargs.get("log_lambda")))
        flux = kwargs.get("flux")
        ivar = kwargs.get("ivar")
        self.assertTrue(np.allclose(test_obj.flux, flux))
        self.assertTrue(np.allclose(test_obj.ivar, ivar))

        if isinstance(test_obj, DesiPk1dForest):
            self.assertTrue(len(Forest.mask_fields) == 8)
        elif isinstance(test_obj, Pk1dForest):
            self.assertTrue(len(Forest.mask_fields) == 7)
        else:
            self.assertTrue(len(Forest.mask_fields) == 4)
        self.assertTrue(Forest.mask_fields[0] == "flux")
        self.assertTrue(Forest.mask_fields[1] == "ivar")
        self.assertTrue(Forest.mask_fields[2] == "transmission_correction")
        self.assertTrue(Forest.mask_fields[3] == "log_lambda")
        self.assertTrue(
            np.allclose(test_obj.transmission_correction, np.ones_like(flux)))
        mean_snr = (flux * np.sqrt(ivar)).mean()
        self.assertTrue(np.allclose(test_obj.mean_snr, mean_snr))

        if isinstance(test_obj, SdssForest):
            self.assertTrue(isinstance(test_obj.plate, list))
            self.assertTrue(test_obj.plate == kwargs.get("plate"))
            self.assertTrue(isinstance(test_obj.fiberid, list))
            self.assertTrue(test_obj.fiberid == kwargs.get("fiberid"))
            self.assertTrue(isinstance(test_obj.mjd, list))
            self.assertTrue(test_obj.mjd == kwargs.get("mjd"))
            self.assertTrue(test_obj.thingid == kwargs.get("thingid"))

        if isinstance(test_obj, DesiForest):
            self.assertTrue(isinstance(test_obj.night, list))
            self.assertTrue(test_obj.night == kwargs.get("night"))
            self.assertTrue(isinstance(test_obj.petal, list))
            self.assertTrue(test_obj.petal == kwargs.get("petal"))
            self.assertTrue(isinstance(test_obj.tile, list))
            self.assertTrue(test_obj.tile == kwargs.get("tile"))
            self.assertTrue(test_obj.targetid == kwargs.get("targetid"))

        if isinstance(test_obj, Pk1dForest):
            self.assertTrue(Pk1dForest.lambda_abs_igm == 1215.67)
            self.assertTrue(
                np.allclose(test_obj.exposures_diff,
                            kwargs.get("exposures_diff")))
            self.assertTrue(np.allclose(test_obj.reso, kwargs.get("reso")))
<<<<<<< HEAD
            log_lambda = kwargs.get("log_lambda")
            mean_z = ((np.power(10., log_lambda[len(log_lambda) - 1]) +
                       np.power(10., log_lambda[0])) / 2. /
                      Pk1dForest.lambda_abs_igm - 1.0)
=======
            self.assertTrue(np.allclose(test_obj.reso_pix, kwargs.get("reso_pix")))

            if Forest.wave_solution == "log":
                log_lambda = kwargs.get("log_lambda")
                mean_z = ((np.power(10., log_lambda[len(log_lambda) - 1]) +
                           np.power(10., log_lambda[0])) / 2. /
                          Pk1dForest.lambda_abs_igm - 1.0)
            elif Forest.wave_solution == "lin":
                lambda_ = kwargs.get("lambda")
                mean_z = ((lambda_[len(lambda_) - 1] + lambda_[0]) / 2. /
                          Pk1dForest.lambda_abs_igm - 1.0)
>>>>>>> 20bb82a4
            if not np.isclose(test_obj.mean_z, mean_z):
                print(test_obj.mean_z, mean_z)
                print(log_lambda, test_obj.log_lambda,
                      log_lambda == test_obj.log_lambda)
            self.assertTrue(np.isclose(test_obj.mean_z, mean_z))
            self.assertTrue(
                np.isclose(test_obj.mean_reso,
                           kwargs.get("reso").mean()))

    def assert_get_data(self, test_obj):
        """Assert the correct properties of the return of method get_data

        Arguments
        ---------
        test_obj: Forest
        The Forest instance to check
        """
        self.assertTrue(isinstance(test_obj, Forest))
        cols, names, units, comments = test_obj.get_data()

        if Forest.wave_solution == "log":
            self.assertTrue(names[0] == "LOGLAM")
            self.assertTrue(np.allclose(cols[0], test_obj.log_lambda))
            self.assertTrue(units[0] == "log Angstrom")
            self.assertTrue(comments[0] == "Log lambda")
        elif Forest.wave_solution == "lin":
            self.assertTrue(names[0] == "LAMBDA")
            self.assertTrue(np.allclose(cols[0], 10**test_obj.log_lambda))
            self.assertTrue(units[0] == "Angstrom")
            self.assertTrue(comments[0] == "Lambda")

        if test_obj.deltas is None:
            deltas = np.zeros_like(test_obj.flux)
        else:
            deltas = test_obj.deltas
        self.assertTrue(names[1] == "DELTA")
        self.assertTrue(np.allclose(cols[1], deltas))
        self.assertTrue(units[1] == "")
        self.assertTrue(comments[1] == "Delta field")

        if test_obj.weights is None:
            weights = np.zeros_like(test_obj.flux)
        else:
            weights = test_obj.weights
        self.assertTrue(names[2] == "WEIGHT")
        self.assertTrue(np.allclose(cols[2], weights))
        self.assertTrue(units[2] == "")
        self.assertTrue(comments[2] == "Pixel weights")

        if test_obj.continuum is None:
            continuum = np.zeros_like(test_obj.flux)
        else:
            continuum = test_obj.continuum
        self.assertTrue(names[3] == "CONT")
        self.assertTrue(np.allclose(cols[3], continuum))
        self.assertTrue(units[3] == "Flux units")
        self.assertTrue(
            comments[3] == ("Quasar continuum. "
                            "Check input spectra for units"))

        if isinstance(test_obj, Pk1dForest):
            self.assertTrue(names[4] == "IVAR")
            self.assertTrue(np.allclose(cols[4], test_obj.ivar))
            self.assertTrue(units[4] == "Flux units")
            self.assertTrue(
                comments[4] == "Inverse variance. Check input spectra for units")

            self.assertTrue(names[5] == "DIFF")
            self.assertTrue(np.allclose(cols[5], test_obj.exposures_diff))
            self.assertTrue(units[5] == "Flux units")
            self.assertTrue(
                comments[5] == "Difference. Check input spectra for units")

    def assert_get_header(self, test_obj):
        """Assert the correct properties of the return of method get_data

        Arguments
        ---------
        test_obj: Forest
        The Forest instance to check
        """
        self.assertTrue(isinstance(test_obj, AstronomicalObject))
        header = test_obj.get_header()

        self.assertTrue(header[0].get("name") == "LOS_ID")
        self.assertTrue(header[0].get("value") == test_obj.los_id)
        self.assertTrue(header[1].get("name") == "RA")
        self.assertTrue(header[1].get("value") == test_obj.ra)
        self.assertTrue(header[2].get("name") == "DEC")
        self.assertTrue(header[2].get("value") == test_obj.dec)
        self.assertTrue(header[3].get("name") == "Z")
        self.assertTrue(header[3].get("value") == test_obj.z)

        index = 3
        if isinstance(test_obj, Forest):
            self.assertTrue(header[index + 1].get("name") == "MEANSNR")
            self.assertTrue(header[index + 1].get("value") == test_obj.mean_snr)
            self.assertTrue(header[index + 2].get("name") == "BLINDING")
            self.assertTrue(header[index + 2].get("value") == "none")
            self.assertTrue(header[index + 3].get("name") == "WAVE_SOLUTION")
            if Forest.wave_solution == "log":
                self.assertTrue(header[index + 3].get("value") == "log")
                self.assertTrue(header[index + 4].get("name") == "DELTA_LOG_LAMBDA")
                self.assertTrue(np.isclose(header[index + 4].get("value"), 3e-4))
            elif Forest.wave_solution == "lin":
                self.assertTrue(header[index + 3].get("value") == "lin")
                self.assertTrue(header[index + 4].get("name") == "DELTA_LAMBDA")
                self.assertTrue(np.isclose(header[index + 4].get("value"), 1.0))
            else:
                print(f"Forest.wave_solution={Forest.wave_solution}, expected "
                      "'log' or 'lin'")
                self.assertTrue(False)
            index += 4
        if isinstance(test_obj, Pk1dForest):
            self.assertTrue(header[index + 1].get("name") == "MEANZ")
            self.assertTrue(header[index + 1].get("value") == test_obj.mean_z)
            self.assertTrue(header[index + 2].get("name") == "MEANRESO")
            self.assertTrue(header[index +
                                   2].get("value") == test_obj.mean_reso)
            self.assertTrue(header[index + 3].get("name") == "MEANRESO_PIX")
            self.assertTrue(header[index +
                                   3].get("value") == test_obj.mean_reso_pix)
            
            index += 3
        if isinstance(test_obj, SdssForest):
            self.assertTrue(header[index + 1].get("name") == "THING_ID")
            self.assertTrue(header[index + 1].get("value") == test_obj.thingid)
            self.assertTrue(header[index + 2].get("name") == "PLATE")
            plate = "-".join([f"{plate:04d}" for plate in test_obj.plate])
            self.assertTrue(header[index + 2].get("value") == plate)
            self.assertTrue(header[index + 3].get("name") == "MJD")
            mjd = "-".join([f"{mjd:05d}" for mjd in test_obj.mjd])
            self.assertTrue(header[index + 3].get("value") == mjd)
            self.assertTrue(header[index + 4].get("name") == "FIBERID")
            fiberid = "-".join(
                [f"{fiberid:04d}" for fiberid in test_obj.fiberid])
            self.assertTrue(header[index + 4].get("value") == fiberid)
            index += 4
        if isinstance(test_obj, DesiForest):
            self.assertTrue(header[index + 1].get("name") == "TARGETID")
            self.assertTrue(header[index + 1].get("value") == test_obj.targetid)
            self.assertTrue(header[index + 2].get("name") == "NIGHT")
            night = "-".join([f"{night}" for night in test_obj.night])
            self.assertTrue(header[index + 2].get("value") == night)
            self.assertTrue(header[index + 3].get("name") == "PETAL")
            petal = "-".join([f"{petal}" for petal in test_obj.petal])
            self.assertTrue(header[index + 3].get("value") == petal)
            self.assertTrue(header[index + 4].get("name") == "TILE")
            tile = "-".join([f"{tile}" for tile in test_obj.tile])
            self.assertTrue(header[index + 4].get("value") == tile)
            index += 4

    def setUp(self):
        super().setUp()
        reset_forest()

    def tearDown(self):
        reset_forest()

    def test_astronomical_object(self):
        """Test constructor for AstronomicalObject."""
        test_obj = AstronomicalObject(**kwargs_astronomical_object)
        self.assert_astronomical_object(test_obj, kwargs_astronomical_object)

    def test_astronomical_object_comparison(self):
        """Test comparison between instances of AstronomicalObject."""
        test_obj = AstronomicalObject(**kwargs_astronomical_object)

        for kwargs in kwargs_astronomical_object_gt.values():
            other = AstronomicalObject(**kwargs)
            self.assertTrue(test_obj > other)
            self.assertTrue(test_obj != other)
            self.assertFalse(test_obj == other)
            self.assertFalse(test_obj < other)

        # equal objects (but with different los_id)
        # it makes sense that the los_id be different if we combine deltas
        # from different surveys
        kwargs = {
            "los_id": 1234,
            "ra": 0.15,
            "dec": 0.0,
            "z": 2.1,
        }
        other = AstronomicalObject(**kwargs)
        self.assertFalse(test_obj > other)
        self.assertTrue(test_obj == other)
        self.assertFalse(test_obj < other)

    def test_astronomical_object_get_header(self):
        """Test method get_header for AstronomicalObject."""
        test_obj = AstronomicalObject(**kwargs_astronomical_object)

        # get header and test
        self.assert_get_header(test_obj)

    def test_desi_forest(self):
        """Test constructor for DesiForest.
        This includes a test of function rebin.
        """
        # expected error as class variables are not yet set
        with self.assertRaises(AstronomicalObjectError):
            DesiForest(**kwargs_desi_forest)

        # set Forest class variables
        setup_forest(wave_solution="lin")

        # create a DesiForest
        test_obj = DesiForest(**kwargs_desi_forest)
        test_obj.rebin()
        self.assert_forest_object(test_obj, kwargs_desi_forest_rebin)

        # create forest with extra variables
        kwargs = kwargs_desi_forest.copy()
        kwargs.update({
            "test variable": "test",
        })
        test_obj = DesiForest(**kwargs)
        test_obj.rebin()
        self.assert_forest_object(test_obj, kwargs_desi_forest_rebin)

        # create a DesiForest with missing night, petal and tile
        kwargs = kwargs_desi_forest.copy()
        del kwargs["night"], kwargs["petal"], kwargs["tile"]
        test_obj = DesiForest(**kwargs)
        test_obj.rebin()

        kwargs = kwargs_desi_forest_rebin.copy()
        kwargs["night"] = []
        kwargs["petal"] = []
        kwargs["tile"] = []
        self.assert_forest_object(test_obj, kwargs)

        # create a DesiForest with missing DesiForest variables
        kwargs = {
            "ra":
                0.15,
            "dec":
                0.0,
            "z":
                2.1,
            "flux":
                np.ones(15),
            "ivar":
                np.ones(15) * 4,
            "lambda":
                np.array([
                    3610, 3610.4, 3650, 3650.4, 3670, 3670.4, 3680, 3680.4,
                    3700, 3700.4
                ]),
        }
        with self.assertRaises(AstronomicalObjectError):
            DesiForest(**kwargs)

        # create forest with missing Forest variables
        kwargs = {
            "los_id": 9999,
            "ra": 0.15,
            "dec": 0.0,
            "z": 2.1,
            "ivar": np.ones(15) * 4,
            "targetid": 100000000,
            "night": 0,
            "petal": 0,
            "fiber": 0,
        }
        with self.assertRaises(AstronomicalObjectError):
            DesiForest(**kwargs)

    def test_desi_forest_coadd(self):
        """Test the coadd function in DesiForest"""
        # set class variables
        setup_forest(wave_solution="lin")

        # create a DesiForest
        test_obj = DesiForest(**kwargs_desi_forest)
        test_obj.rebin()

        # create a second DesiForest
        test_obj_other = DesiForest(**kwargs_desi_forest2)
        test_obj_other.rebin()

        # coadd them
        test_obj.coadd(test_obj_other)

        self.assert_forest_object(test_obj, kwargs_desi_forest_coadd)

        # create a third DesiForest with different targetid
        kwargs = kwargs_desi_forest2.copy()
        kwargs["targetid"] = 999
        test_obj_other = DesiForest(**kwargs)
        test_obj_other.rebin()

        # coadding them whould raise an error
        with self.assertRaises(AstronomicalObjectError):
            test_obj.coadd(test_obj_other)

    def test_desi_forest_get_data(self):
        """Test method get_data for DesiForest."""
        # set class variables
        setup_forest(wave_solution="lin")

        # create a DesiForest
        test_obj = DesiForest(**kwargs_desi_forest)
        test_obj.rebin()

        self.assert_get_data(test_obj)

    def test_desi_forest_get_header(self):
        """Test method get_header for DesiForest."""
        # set class variables
        setup_forest(wave_solution="lin")

        # create a DesiForest
        test_obj = DesiForest(**kwargs_desi_forest)
        test_obj.rebin()

        # get header and test
        self.assert_get_header(test_obj)

        # create a second DesiForest and coadd it to the first
        test_obj_other = DesiForest(**kwargs_desi_forest2)
        test_obj_other.rebin()
        test_obj.coadd(test_obj_other)

        # get header and test
        self.assert_get_header(test_obj)

    def test_desi_pk1d_forest(self):
        """Test constructor for DesiPk1dForest.
        This includes a test of function rebin.
        """
        # create a DesiPk1dForest class variables are not yet set
        with self.assertRaises(AstronomicalObjectError):
            DesiPk1dForest(**kwargs_desi_pk1d_forest)

        # set class variables
        setup_pk1d_forest("LYA")

        # expected error as Forest class variables are not yet set
        with self.assertRaises(AstronomicalObjectError):
            DesiPk1dForest(**kwargs_desi_pk1d_forest)

        # set class variables
        setup_forest(wave_solution="lin")

        test_obj = DesiPk1dForest(**kwargs_desi_pk1d_forest)
        test_obj.rebin()
        self.assertTrue(isinstance(test_obj, DesiPk1dForest))
        self.assertTrue(isinstance(test_obj, DesiForest))
        self.assertTrue(isinstance(test_obj, Pk1dForest))
        self.assert_forest_object(test_obj, kwargs_desi_pk1d_forest_rebin)

        # create forest with extra variables
        kwargs = kwargs_desi_pk1d_forest.copy()
        kwargs.update({
            "test_variable": "test",
        })
        self.assertTrue(isinstance(test_obj, DesiPk1dForest))
        self.assertTrue(isinstance(test_obj, DesiForest))
        self.assertTrue(isinstance(test_obj, Pk1dForest))
        test_obj = DesiPk1dForest(**kwargs)
        test_obj.rebin()

        # create a DesiPk1dForest with missing night, petal and tile
        # create a DesiForest with missing night, petal and tile
        kwargs = kwargs_desi_pk1d_forest.copy()
        del kwargs["night"], kwargs["petal"], kwargs["tile"]
        test_obj = DesiPk1dForest(**kwargs)
        test_obj.rebin()

        kwargs = kwargs_desi_pk1d_forest_rebin.copy()
        kwargs["night"] = []
        kwargs["petal"] = []
        kwargs["tile"] = []
        self.assert_forest_object(test_obj, kwargs)

        # create a DesiForest with missing DesiForest variables
        kwargs = {
            "ra":
                0.15,
            "dec":
                0.0,
            "z":
                2.1,
            "flux":
                np.ones(15),
            "ivar":
                np.ones(15) * 4,
            "lambda":
                np.array([
                    3610, 3610.4, 3650, 3650.4, 3670, 3670.4, 3680, 3680.4,
                    3700, 3700.4
                ]),
            "exposures_diff":
                np.ones(10),
            "reso":
                np.ones(10),
            "reso_pix":
                np.ones(10),
            "resolution_matrix":
                np.ones([7, 10])
        }
        with self.assertRaises(AstronomicalObjectError):
            DesiPk1dForest(**kwargs)

        # create a DesiForest with missing Pk1dForest variables
        kwargs = {
            "ra":
                0.15,
            "dec":
                0.0,
            "z":
                2.1,
            "flux":
                np.ones(15),
            "ivar":
                np.ones(15) * 4,
            "lambda":
                np.array([
                    3610, 3610.4, 3650, 3650.4, 3670, 3670.4, 3680, 3680.4,
                    3700, 3700.4
                ]),
            "targetid":
                100000000,
            "resolution_matrix":
                np.ones([7, 10])
        }
        with self.assertRaises(AstronomicalObjectError):
            DesiPk1dForest(**kwargs)

        # create a DesiForest with missing DesiPk1dForest variables
        kwargs = {
            "ra":
                0.15,
            "dec":
                0.0,
            "z":
                2.1,
            "flux":
                np.ones(15),
            "ivar":
                np.ones(15) * 4,
            "lambda":
                np.array([
                    3610, 3610.4, 3650, 3650.4, 3670, 3670.4, 3680, 3680.4,
                    3700, 3700.4
                ]),
            "exposures_diff":
                np.ones(10),
            "targetid":
                100000000,
            "reso":
                np.ones(10),
            "reso_pix":
                np.ones(10),
        }
        with self.assertRaises(AstronomicalObjectError):
            DesiPk1dForest(**kwargs)


        # create forest with missing Forest variables
        kwargs = {
            "los_id": 9999,
            "ra": 0.15,
            "dec": 0.0,
            "z": 2.1,
            "ivar": np.ones(15) * 4,
            "targetid": 100000000,
            "night": 0,
            "petal": 0,
            "fiber": 0,
            "exposures_diff": np.ones(10),
            "reso": np.ones(10),
            "reso_pix": np.ones(15)
        }
        with self.assertRaises(AstronomicalObjectError):
            DesiPk1dForest(**kwargs)

    def test_desi_pk1d_forest_coadd(self):
        """Test the coadd function in DesiPk1d_Forest"""
        # set class variables
        setup_forest(wave_solution="lin")
        setup_pk1d_forest("LYA")

        # create a DesiPk1dForest
        test_obj = DesiPk1dForest(**kwargs_desi_pk1d_forest)
        test_obj.rebin()

        # create a second DesiPk1dForest
        test_obj_other = DesiPk1dForest(**kwargs_desi_pk1d_forest2)
        test_obj_other.rebin()

        # coadd them
        test_obj.coadd(test_obj_other)
        test_obj.rebin()
        self.assert_forest_object(test_obj, kwargs_desi_pk1d_forest_coadd)

        # create a third DesiPk1dForest with different targetid
        kwargs = kwargs_desi_pk1d_forest2.copy()
        kwargs["targetid"] = 999
        test_obj_other = DesiPk1dForest(**kwargs)

        # coadding them whould raise an error
        with self.assertRaises(AstronomicalObjectError):
            test_obj.coadd(test_obj_other)

    def test_desi_pk1d_forest_get_data(self):
        """Test method get_data for DesiPk1dForest."""
        # set class variables
        setup_forest(wave_solution="lin")
        setup_pk1d_forest("LYA")

        # create a DesiPk1dForest
        test_obj = DesiPk1dForest(**kwargs_desi_pk1d_forest)
        test_obj.rebin()
        self.assert_get_data(test_obj)

    def test_desi_pk1d_forest_get_header(self):
        """Test method get_header for DesiPk1dForest."""
        # set class variables
        setup_forest(wave_solution="lin")
        setup_pk1d_forest("LYA")

        # create a DesiPk1dForest
        test_obj = DesiPk1dForest(**kwargs_desi_pk1d_forest)
        test_obj.rebin()
        self.assert_get_header(test_obj)

        # create a second DesiPk1dForest and coadd it to the first
        test_obj_other = DesiPk1dForest(**kwargs_desi_pk1d_forest2)
        test_obj_other.rebin()
        test_obj.coadd(test_obj_other)

        # get header and test
        self.assert_get_header(test_obj)

    def test_forest(self):
        """Test constructor for Forest object."""
        # create a Forest with missing Forest class variables
        with self.assertRaises(AstronomicalObjectError):
            Forest(**kwargs_forest_log)

        # set class variables; case: logarithmic wavelength solution
        setup_forest(wave_solution="log", rebin=3)

        # create a Forest
        test_obj = Forest(**kwargs_forest_log)
        self.assertTrue(isinstance(test_obj, Forest))
        self.assertTrue(isinstance(test_obj, AstronomicalObject))
        self.assert_forest_object(test_obj, kwargs_forest_log)

        # create a Forest specifying all variables
        kwargs = kwargs_forest_log.copy()
        kwargs.update({
            "continuum": np.ones(15),
            "deltas": np.zeros(15),
        })
        test_obj = Forest(**kwargs)
        self.assert_forest_object(test_obj, kwargs)

        # create a Forest with extra variables
        kwargs = kwargs_forest_log.copy()
        kwargs.update({
            "test_variable": "test",
        })
        test_obj = Forest(**kwargs)
        self.assert_forest_object(test_obj, kwargs)

        # create a Forest with missing AstronomicalObject variables
        kwargs = {
            "flux": np.ones(15),
            "ivar": np.ones(15) * 4,
        }
        with self.assertRaises(AstronomicalObjectError):
            Forest(**kwargs)

        # set class variables; case: linear wavelength solution
        reset_forest()
        setup_forest(wave_solution="lin")

        # create a Forest
        test_obj = Forest(**kwargs_forest_lin)
        self.assert_forest_object(test_obj, kwargs_forest_lin)

    def test_forest_comparison(self):
        """Test comparison is properly inheried in Forest."""
        setup_forest(wave_solution="log", rebin=3)

        test_obj = Forest(**kwargs_forest_log)
        test_obj.rebin()

        kwargs_forest_gt = kwargs_astronomical_object_gt.copy()
        for kwargs in kwargs_forest_gt.values():
            kwargs.update({
                "flux": FLUX,
                "ivar": IVAR,
                "log_lambda": LOG_LAMBDA,
            })

        for kwargs in kwargs_forest_gt.values():
            other = Forest(**kwargs)
            self.assertTrue(test_obj > other)
            self.assertTrue(test_obj != other)
            self.assertFalse(test_obj == other)
            self.assertFalse(test_obj < other)

        # equal objects (but with different los_id)
        # it makes sense that the los_id be different if we combine deltas
        # from different surveys
        kwargs = {
            "los_id": 1234,
            "ra": 0.15,
            "dec": 0.0,
            "z": 2.1,
            "flux": FLUX,
            "ivar": IVAR,
            "log_lambda": LOG_LAMBDA,
        }
        other = Forest(**kwargs)
        self.assertFalse(test_obj > other)
        self.assertTrue(test_obj == other)
        self.assertFalse(test_obj < other)

    def test_forest_rebin(self):
        """Test the rebin function in Forest."""
        # set class variables; case: logarithmic wavelength solution
        setup_forest(wave_solution="log", rebin=3)

        # create a Forest
        test_obj = Forest(**kwargs_forest_log)

        # rebin and test results
        test_obj.rebin()
        self.assert_forest_object(test_obj, kwargs_forest_log_rebin)

        # set class variables; case: linear wavelength solution
        reset_forest()
        setup_forest(wave_solution="lin")

        # create a Forest
        test_obj = Forest(**kwargs_forest_lin)

        # rebin and test results
        test_obj.rebin()
        self.assert_forest_object(test_obj, kwargs_forest_lin_rebin)

    def test_forest_coadd(self):
        """Test the coadd function in Forest."""
        # set class variables; case: logarithmic wavelength solution
        setup_forest(wave_solution="log", rebin=3)

        # create a Forest
        test_obj = Forest(**kwargs_forest_log)
        test_obj.rebin()

        # create a second SdssForest
        test_obj_other = Forest(**kwargs_forest_log2)
        test_obj_other.rebin()

        # coadd them
        test_obj.coadd(test_obj_other)
        self.assert_forest_object(test_obj, kwargs_forest_log_coadd)

        # create a third Forest with different los_id
        kwargs = kwargs_forest_log2.copy()
        kwargs["los_id"] = 999
        test_obj_other = Forest(**kwargs)
        test_obj_other.rebin()

        # coadding them whould raise an error
        with self.assertRaises(AstronomicalObjectError):
            test_obj.coadd(test_obj_other)

        # set class variables; case: linear wavelength solution
        reset_forest()
        setup_forest(wave_solution="lin")

        # create a Forest
        test_obj = Forest(**kwargs_forest_lin)
        test_obj.rebin()

        # create a second Forest
        test_obj_other = Forest(**kwargs_forest_lin2)
        test_obj_other.rebin()

        # coadd them
        test_obj.coadd(test_obj_other)
        self.assert_forest_object(test_obj, kwargs_forest_lin_coadd)

    def test_forest_get_data(self):
        """Test method get_data for Forest."""
        # set class variables; case: logarithmic wavelength solution
        setup_forest(wave_solution="log", rebin=3)

        # create a Forest
        test_obj = Forest(**kwargs_forest_log)
        test_obj.rebin()
        self.assert_get_data(test_obj)

        # set class variables; case: linear wavelength solution
        reset_forest()
        setup_forest(wave_solution="lin")

        # create a Forest
        test_obj = Forest(**kwargs_forest_lin)
        test_obj.rebin()
        self.assert_get_data(test_obj)

    def test_forest_get_header(self):
        """Test method get_header for Forest."""
        # set class variables; case: logarithmic wavelength solution
        setup_forest(wave_solution="log", rebin=3)

        # create a Forest
        test_obj = Forest(**kwargs_forest_log)
        test_obj.rebin()

        # get header and test
        self.assert_get_header(test_obj)

        # set class variables; case: linear wavelength solution
        reset_forest()
        setup_forest(wave_solution="lin")

        # create a Forest
        test_obj = Forest(**kwargs_forest_lin)
        test_obj.rebin()

        # get header and test
        self.assert_get_header(test_obj)

    def test_pk1d_forest(self):
        """Test constructor for Pk1dForest object."""
        # create a Pk1dForest with missing Forest class variables
        with self.assertRaises(AstronomicalObjectError):
            Pk1dForest(**kwargs_pk1d_forest_log)

        # set class variables; case: logarithmic wavelength solution
        setup_forest(wave_solution="log", rebin=3)

        # create a Pk1dForest with missing Pk1dForest variables
        with self.assertRaises(AstronomicalObjectError):
            Pk1dForest(**kwargs_pk1d_forest_log)

        # set class variables
        setup_pk1d_forest("LYA")

        # create a Pk1dForest
        test_obj = Pk1dForest(**kwargs_pk1d_forest_log)
        self.assertTrue(isinstance(test_obj, Pk1dForest))
        self.assertTrue(isinstance(test_obj, Forest))
        self.assert_forest_object(test_obj, kwargs_pk1d_forest_log)

        # set class variables; case: linear wavelength solution
        reset_forest()
        setup_forest(wave_solution="lin")
        setup_pk1d_forest("LYA")

        # create a Forest
        test_obj = Pk1dForest(**kwargs_pk1d_forest_lin)
        self.assertTrue(isinstance(test_obj, Pk1dForest))
        self.assertTrue(isinstance(test_obj, Forest))
        self.assert_forest_object(test_obj, kwargs_pk1d_forest_lin)

    def test_pk1d_forest_coadd(self):
        """Test the coadd function in Pk1dForest"""
        # set class variables; case: logarithmic wavelength solution
        setup_forest(wave_solution="log", rebin=3)
        setup_pk1d_forest("LYA")

        # create a Pk1dForest
        test_obj = Pk1dForest(**kwargs_pk1d_forest_log)
        test_obj.rebin()

        # create a second Pk1dForest
        test_obj_other = Pk1dForest(**kwargs_pk1d_forest_log2)
        test_obj_other.rebin()

        # coadd them
        test_obj.coadd(test_obj_other)
        self.assert_forest_object(test_obj, kwargs_pk1d_forest_log_coadd)

        # create a third Pk1dForest with different targetid
        kwargs = kwargs_pk1d_forest_log2.copy()
        kwargs["los_id"] = 999
        test_obj_other = Pk1dForest(**kwargs)
        test_obj_other.rebin()

        # coadding them should raise an error
        with self.assertRaises(AstronomicalObjectError):
            test_obj.coadd(test_obj_other)

        # set class variables; case: linear wavelength solution
        reset_forest()
        setup_forest(wave_solution="lin")
        setup_pk1d_forest("LYA")

        # create a Forest
        test_obj = Pk1dForest(**kwargs_pk1d_forest_lin)
        test_obj.rebin()

        # create a second Forest
        test_obj_other = Pk1dForest(**kwargs_pk1d_forest_lin2)
        test_obj_other.rebin()

        # coadd them
        test_obj.coadd(test_obj_other)
        self.assert_forest_object(test_obj, kwargs_pk1d_forest_lin_coadd)

    def test_pk1d_forest_get_data(self):
        """Test method get_data for Pk1dForest."""
        # set class variables; case: logarithmic wavelength solution
        setup_forest(wave_solution="log", rebin=3)
        setup_pk1d_forest("LYA")

        # create a Pk1dForest
        test_obj = Pk1dForest(**kwargs_pk1d_forest_log)
        test_obj.rebin()
        self.assert_get_data(test_obj)

        # set class variables; case: linear wavelength solution
        reset_forest()
        setup_forest(wave_solution="lin")
        setup_pk1d_forest("LYA")

        # create a Forest
        test_obj = Pk1dForest(**kwargs_pk1d_forest_lin)
        test_obj.rebin()
        self.assert_get_data(test_obj)

    def test_pk1d_forest_get_header(self):
        """Test method get_header for Pk1dForest."""
        # set class variables; case: logarithmic wavelength solution
        setup_forest(wave_solution="log", rebin=3)
        setup_pk1d_forest("LYA")

        # create a Pk1dForest
        test_obj = Pk1dForest(**kwargs_pk1d_forest_log)
        test_obj.rebin()

        # get header and test
        self.assert_get_header(test_obj)

        # set class variables; case: linear wavelength solution
        reset_forest()
        setup_forest(wave_solution="lin")
        setup_pk1d_forest("LYA")

        # create a Pk1dForest
        test_obj = Pk1dForest(**kwargs_pk1d_forest_lin)
        test_obj.rebin()

        # get header and test
        self.assert_get_header(test_obj)

    def test_sdss_forest(self):
        """Test constructor for SdssForest.
        This includes a test of function rebin.
        """
        # expected error as class variables are not yet set
        with self.assertRaises(AstronomicalObjectError):
            SdssForest(**kwargs_sdss_forest)

        # set class variables
        setup_forest(wave_solution="log", rebin=3)

        # create a SdssForest
        test_obj = SdssForest(**kwargs_sdss_forest)
        test_obj.rebin()
        self.assertTrue(isinstance(test_obj, SdssForest))
        self.assertTrue(isinstance(test_obj, Forest))
        self.assert_forest_object(test_obj, kwargs_sdss_forest_rebin)

        # create forest with extra variables
        kwargs = kwargs_sdss_forest.copy()
        kwargs.update({
            "test_variable": "test",
        })
        test_obj = SdssForest(**kwargs)
        test_obj.rebin()
        self.assert_forest_object(test_obj, kwargs_sdss_forest_rebin)

        # create a SdssForest with missing SdssForest variables
        kwargs = {
            "ra": 0.15,
            "dec": 0.0,
            "z": 2.1,
            "flux": np.ones(15),
            "ivar": np.ones(15) * 4,
        }
        with self.assertRaises(AstronomicalObjectError):
            SdssForest(**kwargs)

        # create forest with missing Forest variables
        kwargs = {
            "los_id": 9999,
            "ra": 0.15,
            "dec": 0.0,
            "z": 2.1,
            "ivar": np.ones(15) * 4,
            "thingid": 100000000,
            "plate": 0,
            "fiberid": 0,
            "mjd": 0,
        }
        with self.assertRaises(AstronomicalObjectError):
            SdssForest(**kwargs)

    def test_sdss_forest_coadd(self):
        """Test the coadd function in SdssForest"""
        # set class variables
        setup_forest(wave_solution="log", rebin=3)

        # create a SdssForest
        test_obj = SdssForest(**kwargs_sdss_forest)
        test_obj.rebin()

        # create a second SdssForest
        test_obj_other = SdssForest(**kwargs_sdss_forest2)
        test_obj_other.rebin()

        # coadd them
        test_obj.coadd(test_obj_other)
        self.assert_forest_object(test_obj, kwargs_sdss_forest_coadd)

        # create a third SdssForest with different targetid
        kwargs = kwargs_sdss_forest2.copy()
        kwargs["thingid"] = 999
        test_obj_other = SdssForest(**kwargs)
        test_obj_other.rebin()

        # coadding them should raise an error
        with self.assertRaises(AstronomicalObjectError):
            test_obj.coadd(test_obj_other)

    def test_sdss_forest_get_data(self):
        """Test method get_data for SdssForest."""
        # set class variables
        setup_forest(wave_solution="log", rebin=3)

        # create an SdssForest
        test_obj = SdssForest(**kwargs_sdss_forest)
        test_obj.rebin()
        self.assert_get_data(test_obj)

    def test_sdss_forest_get_header(self):
        """Test method get_header for SdssForest."""
        # set class variables
        setup_forest(wave_solution="log", rebin=3)

        # create an SdssForest
        test_obj = SdssForest(**kwargs_sdss_forest)
        test_obj.rebin()

        # get header and test
        self.assert_get_header(test_obj)

        # create a second SdssForest and coadd it to the first
        test_obj_other = SdssForest(**kwargs_sdss_forest2)
        test_obj_other.rebin()
        test_obj.coadd(test_obj_other)

        # get header and test
        self.assert_get_header(test_obj)

    def test_sdss_pk1d_forest(self):
        """Test constructor for SdssPk1dForest.
        This includes a test of function rebin.
        """
        # expected error as Pk1dForest class variables are not yet set
        with self.assertRaises(AstronomicalObjectError):
            SdssPk1dForest(**kwargs_sdss_pk1d_forest)

        # set class variables
        setup_pk1d_forest("LYA")

        # expected error as Forest class variables are not yet set
        with self.assertRaises(AstronomicalObjectError):
            SdssPk1dForest(**kwargs_sdss_pk1d_forest)

        # set class variables
        setup_forest(wave_solution="log", rebin=3)

        # create a SdssPk1dForest
        test_obj = SdssPk1dForest(**kwargs_sdss_pk1d_forest)
        test_obj.rebin()
        self.assertTrue(isinstance(test_obj, SdssPk1dForest))
        self.assertTrue(isinstance(test_obj, SdssForest))
        self.assertTrue(isinstance(test_obj, Pk1dForest))
        self.assert_forest_object(test_obj, kwargs_sdss_pk1d_forest_rebin)

        # create SdssPk1dForest with extra variables
        kwargs = kwargs_sdss_pk1d_forest.copy()
        kwargs.update({
            "test_variable": "test",
        })
        test_obj = SdssPk1dForest(**kwargs)
        test_obj.rebin()
        self.assert_forest_object(test_obj, kwargs_sdss_pk1d_forest_rebin)

        # create a SdssPk1dForest with missing SdssForest variables
        kwargs = {
            "ra":
                0.15,
            "dec":
                0.0,
            "z":
                2.1,
            "flux":
                np.ones(15),
            "ivar":
                np.ones(15) * 4,
            "log_lambda":
                np.array([
                    3.5565, 3.55655, 3.5567, 3.55675, 3.5569, 3.55695, 3.5571,
                    3.55715, 3.5573, 3.55735
                ]),
            "exposures_diff":
                np.ones(15),
            "reso":
                np.ones(15),
            "reso_pix":
                np.ones(15),
        }
        with self.assertRaises(AstronomicalObjectError):
            SdssPk1dForest(**kwargs)

        # create a SdssPk1dForest with missing Pk1dForest variables
        kwargs = {
            "ra": 0.15,
            "dec": 0.0,
            "z": 2.1,
            "flux": np.ones(15),
            "ivar": np.ones(15) * 4,
            "thingid": 100000000,
            "plate": 0,
            "fiberid": 0,
            "mjd": 0,
        }
        with self.assertRaises(AstronomicalObjectError):
            SdssPk1dForest(**kwargs)

        # create SdssPk1dForest with missing Forest variables
        kwargs = {
            "los_id": 9999,
            "ra": 0.15,
            "dec": 0.0,
            "z": 2.1,
            "ivar": np.ones(15) * 4,
            "thingid": 100000000,
            "plate": 0,
            "fiberid": 0,
            "mjd": 0,
            "exposures_diff": np.ones(15),
            "reso": np.ones(15),
            "reso_pix": np.ones(15),
        }
        with self.assertRaises(AstronomicalObjectError):
            SdssPk1dForest(**kwargs)

    def test_sdss_pk1d_forest_coadd(self):
        """Test the coadd function in SdssPk1dForest"""
        # set class variables
        setup_forest(wave_solution="log", rebin=3)
        setup_pk1d_forest("LYA")

        # create a SdssPk1dForest
        test_obj = SdssPk1dForest(**kwargs_sdss_pk1d_forest)
        test_obj.rebin()

        # create a second SdssPk1dForest
        test_obj_other = SdssPk1dForest(**kwargs_sdss_pk1d_forest2)
        test_obj_other.rebin()

        # coadd them
        test_obj.coadd(test_obj_other)
        self.assert_forest_object(test_obj, kwargs_sdss_pk1d_forest_coadd)

        # create a third SdssForest with different targetid
        kwargs = kwargs_sdss_pk1d_forest2.copy()
        kwargs["thingid"] = 999
        test_obj_other = SdssPk1dForest(**kwargs)
        test_obj_other.rebin()

        # coadding them should raise an error
        with self.assertRaises(AstronomicalObjectError):
            test_obj.coadd(test_obj_other)

    def test_sdss_pk1d_forest_get_data(self):
        """Test method get_data for SdssPk1dForest."""
        # set class variables
        setup_forest(wave_solution="log", rebin=3)
        setup_pk1d_forest("LYA")

        # create an SdssPk1dForest
        test_obj = SdssPk1dForest(**kwargs_sdss_pk1d_forest)
        self.assert_get_data(test_obj)

    def test_sdss_pk1d_forest_get_header(self):
        """Test method get_header for SdssPk1dForest."""
        # set class variables
        setup_forest(wave_solution="log", rebin=3)
        setup_pk1d_forest("LYA")

        # create an SdssPk1dForest
        test_obj = SdssPk1dForest(**kwargs_sdss_pk1d_forest)
        test_obj.rebin()

        # get header and test
        self.assert_get_header(test_obj)

        # create a second SdssPk1dForest and coadd it to the first
        test_obj_other = SdssPk1dForest(**kwargs_sdss_pk1d_forest2)
        test_obj_other.rebin()
        test_obj.coadd(test_obj_other)

        # get header and test
        self.assert_get_header(test_obj)


if __name__ == '__main__':
    unittest.main()<|MERGE_RESOLUTION|>--- conflicted
+++ resolved
@@ -484,24 +484,12 @@
                 np.allclose(test_obj.exposures_diff,
                             kwargs.get("exposures_diff")))
             self.assertTrue(np.allclose(test_obj.reso, kwargs.get("reso")))
-<<<<<<< HEAD
+            self.assertTrue(np.allclose(test_obj.reso_pix, kwargs.get("reso_pix")))
+
             log_lambda = kwargs.get("log_lambda")
             mean_z = ((np.power(10., log_lambda[len(log_lambda) - 1]) +
                        np.power(10., log_lambda[0])) / 2. /
                       Pk1dForest.lambda_abs_igm - 1.0)
-=======
-            self.assertTrue(np.allclose(test_obj.reso_pix, kwargs.get("reso_pix")))
-
-            if Forest.wave_solution == "log":
-                log_lambda = kwargs.get("log_lambda")
-                mean_z = ((np.power(10., log_lambda[len(log_lambda) - 1]) +
-                           np.power(10., log_lambda[0])) / 2. /
-                          Pk1dForest.lambda_abs_igm - 1.0)
-            elif Forest.wave_solution == "lin":
-                lambda_ = kwargs.get("lambda")
-                mean_z = ((lambda_[len(lambda_) - 1] + lambda_[0]) / 2. /
-                          Pk1dForest.lambda_abs_igm - 1.0)
->>>>>>> 20bb82a4
             if not np.isclose(test_obj.mean_z, mean_z):
                 print(test_obj.mean_z, mean_z)
                 print(log_lambda, test_obj.log_lambda,
