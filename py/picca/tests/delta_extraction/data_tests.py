"""This file contains tests related to Data and its childs"""
from configparser import ConfigParser
import os
import unittest

from picca.delta_extraction.astronomical_objects.sdss_forest import SdssForest
from picca.delta_extraction.data import Data
from picca.delta_extraction.data import defaults as defaults_data
from picca.delta_extraction.data_catalogues.sdss_data import SdssData
from picca.delta_extraction.data_catalogues.sdss_data import defaults as defaults_sdss_data
from picca.delta_extraction.utils import setup_logger
from picca.tests.delta_extraction.abstract_test import AbstractTest
from picca.tests.delta_extraction.test_utils import reset_logger
from picca.tests.delta_extraction.test_utils import forest1
from picca.tests.delta_extraction.test_utils import sdss_data_kwargs
from picca.tests.delta_extraction.test_utils import sdss_data_kwargs_filter_forest

THIS_DIR = os.path.dirname(os.path.abspath(__file__))


class DataTest(AbstractTest):
    """Test class Data and its childs.

    Methods
    -------
    compare_ascii (from AbstractTest)
    compare_fits (from AbstractTest)
    setUp (from AbstractTest)
    test_data
    test_data_filter_forests
    test_desi_data
    test_desi_data_minisv
    test_sdss_data_spec
    test_sdss_data_spplate
    """

    def test_data(self):
        """Test Abstract class Data

        Load a Data instace.
        """
        config = ConfigParser()
        config.read_dict({"data": {
                            "out dir": f"{THIS_DIR}/results/",
                            "rejection log file": "rejection_log.fits.gz",
                            "wave solution": "log",
<<<<<<< HEAD
=======
                            "delta log lambda": 3e-4,
>>>>>>> 4766cb0c
                            "input directory": f"{THIS_DIR}/data/",
                         }})
        for key, value in defaults_data.items():
            if key not in config["data"]:
                config["data"][key] = str(value)

        data = Data(config["data"])

        self.assertTrue(len(data.forests) == 0)
        self.assertTrue(data.min_num_pix == 50)

        config = ConfigParser()
        config.read_dict({"data": {"minimum number pixels in forest": 40,
                                   "out dir": f"{THIS_DIR}/results/",
                                   "rejection log file": "rejection_log.fits.gz",
                                   "wave solution": "log",
<<<<<<< HEAD
=======
                                   "delta log lambda": 3e-4,
>>>>>>> 4766cb0c
                                   "input directory": f"{THIS_DIR}/data/",
                         }})
        for key, value in defaults_data.items():
            if key not in config["data"]:
                config["data"][key] = str(value)
        data = Data(config["data"])

        self.assertTrue(len(data.forests) == 0)
        self.assertTrue(data.min_num_pix == 40)
        self.assertTrue(data.analysis_type == "BAO 3D")

    def test_data_filter_forests(self):
        """Test method filter_forests from Abstract Class Data"""
        out_file = f"{THIS_DIR}/results/data_filter_forests_print.txt"
        test_file = f"{THIS_DIR}/data/data_filter_forests_print.txt"

        # setup printing
        setup_logger(log_file=out_file)

        # create Data instance
        config = ConfigParser()
        config.read_dict({"data": {
                            "out dir": f"{THIS_DIR}/results/",
                            "rejection log file": "rejection_log.fits.gz",
                            "wave solution": "log",
<<<<<<< HEAD
=======
                            "delta log lambda": 3e-4,
>>>>>>> 4766cb0c
                            "input directory": f"{THIS_DIR}/data/",
                        }})
        for key, value in defaults_data.items():
            if key not in config["data"]:
                config["data"][key] = str(value)
        data = Data(config["data"])

        # add dummy forest
        data.forests.append(forest1)
        self.assertTrue(len(data.forests) == 1)

        # filter forests
        data.filter_forests()
        self.assertTrue(len(data.forests) == 1)

        # create Data instance with insane forest requirements
        config = ConfigParser()
        config.read_dict({"data": {"minimum number pixels in forest": 10000,
                                   "out dir": f"{THIS_DIR}/results/",
                                   "rejection log file": "rejection_log.fits.gz",
                                   "wave solution": "log",
<<<<<<< HEAD
=======
                                   "delta log lambda": 3e-4,
>>>>>>> 4766cb0c
                                   "input directory": f"{THIS_DIR}/data/",
                         }})
        for key, value in defaults_data.items():
            if key not in config["data"]:
                config["data"][key] = str(value)
        data = Data(config["data"])

        # add dummy forest
        data.forests.append(forest1)
        self.assertTrue(len(data.forests) == 1)

        # filter forests
        data.filter_forests()
        self.assertTrue(len(data.forests) == 0)

        # reset printing
        reset_logger()
        self.compare_ascii(test_file, out_file)

    def test_desi_data(self):
        """Test DesiData"""
        # TODO: add test

    def test_desi_healpix(self):
        """Test DesiHealpix"""
        # TODO: add test

    def test_desi_tile(self):
        """Test DesiTile"""
        # TODO: add test

    def test_desisim_mocks(self):
        """Test DesisimMocks"""
        # TODO: add test

    def test_sdss_data_filter_forest(self):
        """Test SdssData when run in spec mode"""
        config = ConfigParser()
        data_kwargs = sdss_data_kwargs_filter_forest.copy()
        config.read_dict({
            "data": data_kwargs
        })
        for key, value in defaults_sdss_data.items():
            if key not in config["data"]:
                config["data"][key] = str(value)
        data = SdssData(config["data"])

        self.assertTrue(len(data.forests) == 24)
        self.assertTrue(data.min_num_pix == 50)
        self.assertTrue(data.analysis_type == "BAO 3D")
        self.assertTrue(
            all(isinstance(forest, SdssForest) for forest in data.forests))

        # filter forests
        data.filter_forests()
        self.assertTrue(len(data.forests) == 22)

    def test_sdss_data_spec(self):
        """Test SdssData when run in spec mode"""
        config = ConfigParser()
        data_kwargs = sdss_data_kwargs.copy()
        data_kwargs.update({"mode": "spec"})
        config.read_dict({
            "data": data_kwargs
        })
        for key, value in defaults_sdss_data.items():
            if key not in config["data"]:
                config["data"][key] = str(value)
        data = SdssData(config["data"])

        self.assertTrue(len(data.forests) == 43)
        self.assertTrue(data.min_num_pix == 50)
        self.assertTrue(data.analysis_type == "BAO 3D")
        self.assertTrue(
            all(isinstance(forest, SdssForest) for forest in data.forests))

    def test_sdss_data_spplate(self):
        """Tests SdssData when run in spplate mode"""
        # using default  value for 'mode'
        config = ConfigParser()
        config.read_dict({
            "data": sdss_data_kwargs
        })
        for key, value in defaults_sdss_data.items():
            if key not in config["data"]:
                config["data"][key] = str(value)
        data = SdssData(config["data"])

        self.assertTrue(len(data.forests) == 43)
        self.assertTrue(data.min_num_pix == 50)
        self.assertTrue(data.analysis_type == "BAO 3D")
        self.assertTrue(
            all(isinstance(forest, SdssForest) for forest in data.forests))

        # specifying 'mode'
        config = ConfigParser()
        data_kwargs = sdss_data_kwargs.copy()
        data_kwargs.update({"mode": "spplate"})
        config.read_dict({
            "data": data_kwargs
        })
        for key, value in defaults_sdss_data.items():
            if key not in config["data"]:
                config["data"][key] = str(value)
        data = SdssData(config["data"])

        self.assertTrue(len(data.forests) == 43)
        self.assertTrue(data.min_num_pix == 50)
        self.assertTrue(
            all(isinstance(forest, SdssForest) for forest in data.forests))


if __name__ == '__main__':
    unittest.main()<|MERGE_RESOLUTION|>--- conflicted
+++ resolved
@@ -44,10 +44,7 @@
                             "out dir": f"{THIS_DIR}/results/",
                             "rejection log file": "rejection_log.fits.gz",
                             "wave solution": "log",
-<<<<<<< HEAD
-=======
                             "delta log lambda": 3e-4,
->>>>>>> 4766cb0c
                             "input directory": f"{THIS_DIR}/data/",
                          }})
         for key, value in defaults_data.items():
@@ -64,10 +61,7 @@
                                    "out dir": f"{THIS_DIR}/results/",
                                    "rejection log file": "rejection_log.fits.gz",
                                    "wave solution": "log",
-<<<<<<< HEAD
-=======
                                    "delta log lambda": 3e-4,
->>>>>>> 4766cb0c
                                    "input directory": f"{THIS_DIR}/data/",
                          }})
         for key, value in defaults_data.items():
@@ -93,10 +87,7 @@
                             "out dir": f"{THIS_DIR}/results/",
                             "rejection log file": "rejection_log.fits.gz",
                             "wave solution": "log",
-<<<<<<< HEAD
-=======
                             "delta log lambda": 3e-4,
->>>>>>> 4766cb0c
                             "input directory": f"{THIS_DIR}/data/",
                         }})
         for key, value in defaults_data.items():
@@ -118,10 +109,7 @@
                                    "out dir": f"{THIS_DIR}/results/",
                                    "rejection log file": "rejection_log.fits.gz",
                                    "wave solution": "log",
-<<<<<<< HEAD
-=======
                                    "delta log lambda": 3e-4,
->>>>>>> 4766cb0c
                                    "input directory": f"{THIS_DIR}/data/",
                          }})
         for key, value in defaults_data.items():
