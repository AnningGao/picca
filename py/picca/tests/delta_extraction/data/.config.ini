[general]
overwrite = True
logging level console = ERROR
logging level file = PROGRESS
out dir = /Users/iperezra/software/picca/py/picca/tests/delta_extraction/results/config_tests/
log = /Users/iperezra/software/picca/py/picca/tests/delta_extraction/results/config_tests/Log/run.log
num processors = 1

[run specs]
git hash = 0f78c55238f2576fc573b1fb6c232763c83bb7c3
timestamp = 2021-09-16 10:43:29.284291

[data]
type = SdssData
input directory = /Users/iperezra/software/picca/py/picca/tests/delta_extraction/data/Spectra_test
drq catalogue = /Users/iperezra/software/picca/py/picca/tests/delta_extraction/data/cat_for_clustering.fits.gz
out dir = /Users/iperezra/software/picca/py/picca/tests/delta_extraction/results/config_tests/
rejection log file = rejection_log.fits.gz
rebin = 3
lambda min = 3600.0
lambda max = 7235.0
lambda min rest frame = 1040.0
lambda max rest frame = 1200.0
analysis type = BAO 3D
lambda abs igm = LYA
minimum number pixels in forest = 50
mode = spplate
best obs = False
keep bal = False
minimal snr pk1d = 1
minimal snr bao3d = 0
num processors = 1

[corrections]
num corrections = 4
type 0 = CalibrationCorrection
type 1 = IvarCorrection
type 2 = DustCorrection
type 3 = Correction
module name 3 = picca.delta_extraction.correction

[masks]
num masks = 2
keep pixels = false
type 0 = DlaMask
type 1 = AbsorberMask

[expected flux]
type = Dr16ExpectedFlux
iter out prefix = delta_attributes
limit eta = (0.5, 1.5)
limit var lss = (0.0, 0.3)
num bins variance = 20
num iterations = 5
order = 1
use constant weight = False
use ivar as weight = False
out dir = /Users/iperezra/software/picca/py/picca/tests/delta_extraction/results/config_tests/
num processors = 1
min num qso in fit = 100
force stack delta to zero = True

[correction arguments 0]
filename = /Users/iperezra/software/picca/py/picca/tests/delta_extraction/data/delta_attributes.fits.gz

[correction arguments 1]
filename = /Users/iperezra/software/picca/py/picca/tests/delta_extraction/data/delta_attributes.fits.gz

[mask arguments 0]
filename = /Users/iperezra/software/picca/py/picca/tests/delta_extraction/data/dummy_absorbers_cat.fits.gz
dla mask limit = 0.8
los_id name = THING_ID
keep pixels = false

[mask arguments 1]
filename = /Users/iperezra/software/picca/py/picca/tests/delta_extraction/data/dummy_absorbers_cat.fits.gz
absorber mask width = 2.5
<<<<<<< HEAD
keep pixels = false
=======
los_id name = THING_ID
>>>>>>> 6f44a68b

[correction arguments 2]
extinction_conversion_r = 3.793

[correction arguments 3]<|MERGE_RESOLUTION|>--- conflicted
+++ resolved
@@ -75,11 +75,8 @@
 [mask arguments 1]
 filename = /Users/iperezra/software/picca/py/picca/tests/delta_extraction/data/dummy_absorbers_cat.fits.gz
 absorber mask width = 2.5
-<<<<<<< HEAD
 keep pixels = false
-=======
 los_id name = THING_ID
->>>>>>> 6f44a68b
 
 [correction arguments 2]
 extinction_conversion_r = 3.793
