import numpy as np
import scipy as sp

class wedge:
    def __init__(self,rpmin=0.,rpmax=200.,nrp=50,rtmin=0.,rtmax=200.,nrt=50,\
            rmin=0.,rmax=200.,nr=50,mumin=0.8,mumax=0.95,ss=10,absoluteMu=False):
        nrtmc = ss*nrt
        nrpmc = ss*nrp
        nss=nrtmc*nrpmc
        index=np.arange(nss)
        irtmc=index%nrtmc
        irpmc=(index-irtmc)//nrtmc
        rtmc = rtmin+(irtmc+0.5)*(rtmax-rtmin)/nrtmc
        rpmc = rpmin+(irpmc+0.5)*(rpmax-rpmin)/nrpmc
        rmc = np.sqrt(rtmc**2+rpmc**2)
        mumc = rpmc/rmc
        if absoluteMu:
            mumc = np.absolute(mumc)

        br = (rmc-rmin)/(rmax-rmin)*nr
        br = br.astype(int)

        bt = (rtmc-rtmin)/(rtmax-rtmin)*nrt
        bt = bt.astype(int)

        bp = (rpmc-rpmin)/(rpmax-rpmin)*nrp
        bp = bp.astype(int)

<<<<<<< HEAD
        r_par = rpmin + (bp+0.5)*(rpmax-rpmin)/nrp
        r_trans = rtmin + (bt+0.5)*(rtmax-rtmin)/nrt
        r=sp.sqrt(r_par**2+r_trans**2)
=======
        rp = rpmin + (bp+0.5)*(rpmax-rpmin)/nrp
        rt = rtmin + (bt+0.5)*(rtmax-rtmin)/nrt
        r=np.sqrt(rp**2+rt**2)
>>>>>>> 7ede7869

        bins = bt+nrt*bp + nrp*nrt*br

        w = (mumc>=mumin) & (mumc<=mumax) & (r<rmax) & (r>rmin) & (br<nr)
        bins = bins[w]

        W = np.zeros(nrp*nrt*nr)
        c=np.bincount(bins.flatten())
        W[:len(c)]+=c

        self.W = W.reshape(nr,nrt*nrp)
        self.r = rmin + (np.arange(nr)+0.5)*(rmax-rmin)/nr

<<<<<<< HEAD
    def wedge(self, da, co):
        we = 1/sp.diagonal(co)
=======
    def wedge(self,da,co):
        we = 1/np.diagonal(co)
>>>>>>> 7ede7869
        w = self.W.dot(we)
        Wwe = self.W*we
        mask = w>0
        Wwe[mask,:]/=w[mask,None]
        d = Wwe.dot(da)
        return self.r,d,Wwe.dot(co).dot(Wwe.T)<|MERGE_RESOLUTION|>--- conflicted
+++ resolved
@@ -1,5 +1,4 @@
 import numpy as np
-import scipy as sp
 
 class wedge:
     def __init__(self,rpmin=0.,rpmax=200.,nrp=50,rtmin=0.,rtmax=200.,nrt=50,\
@@ -26,15 +25,9 @@
         bp = (rpmc-rpmin)/(rpmax-rpmin)*nrp
         bp = bp.astype(int)
 
-<<<<<<< HEAD
         r_par = rpmin + (bp+0.5)*(rpmax-rpmin)/nrp
         r_trans = rtmin + (bt+0.5)*(rtmax-rtmin)/nrt
-        r=sp.sqrt(r_par**2+r_trans**2)
-=======
-        rp = rpmin + (bp+0.5)*(rpmax-rpmin)/nrp
-        rt = rtmin + (bt+0.5)*(rtmax-rtmin)/nrt
-        r=np.sqrt(rp**2+rt**2)
->>>>>>> 7ede7869
+        r=np.sqrt(r_par**2+r_trans**2)
 
         bins = bt+nrt*bp + nrp*nrt*br
 
@@ -48,13 +41,8 @@
         self.W = W.reshape(nr,nrt*nrp)
         self.r = rmin + (np.arange(nr)+0.5)*(rmax-rmin)/nr
 
-<<<<<<< HEAD
-    def wedge(self, da, co):
-        we = 1/sp.diagonal(co)
-=======
     def wedge(self,da,co):
         we = 1/np.diagonal(co)
->>>>>>> 7ede7869
         w = self.W.dot(we)
         Wwe = self.W*we
         mask = w>0
