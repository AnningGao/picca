import fitsio
import scipy as sp
import healpy
import glob
import sys
import time
import os.path

from picca.data import forest
from picca.data import delta
from picca.data import qso

from picca.prep_Pk1D import exp_diff
from picca.prep_Pk1D import spectral_resolution

def read_dlas(fdla):
    f=open(fdla)
    dlas={}
    nb_dla = 0
    col_names=None
    for l in f:
        l = l.split()
        if len(l)==0:continue
        if l[0][0]=="#":continue
        if l[0]=="ThingID":
            col_names = l
            continue
        if l[0][0]=="-":continue
        thid = int(l[col_names.index("ThingID")])
        if thid not in dlas:
            dlas[thid]=[]
        zabs = float(l[col_names.index("z_abs")])
        nhi = float(l[col_names.index("NHI")])
        dlas[thid].append((zabs,nhi))
        nb_dla += 1

    print("")
    print(" In catalog: {} DLAs".format(nb_dla) )
    print(" In catalog: {} forests have a DLA".format(len(dlas)) )
    print("")

    return dlas

def read_drq(drq,zmin,zmax,keep_bal,bi_max=None):
    vac = fitsio.FITS(drq)

    ## Redshift
    try:
        zqso = vac[1]["Z"][:] 
    except:
        sys.stderr.write("Z not found (new DRQ >= DRQ14 style), using Z_VI (DRQ <= DRQ12)\n")
        zqso = vac[1]["Z_VI"][:] 

    ## Info of the primary observation
    thid  = vac[1]["THING_ID"][:]
    ra    = vac[1]["RA"][:]
    dec   = vac[1]["DEC"][:]
    plate = vac[1]["PLATE"][:]
    mjd   = vac[1]["MJD"][:]
    fid   = vac[1]["FIBERID"][:]

    print
    ## Sanity
    print(" start               : nb object in cat = {}".format(ra.size) )
    w = (thid>0)
    print(" and thid>0          : nb object in cat = {}".format(ra[w].size) )
    w = w & (ra!=dec)
    print(" and ra!=dec         : nb object in cat = {}".format(ra[w].size) )
    w = w & (ra!=0.)
    print(" and ra!=0.          : nb object in cat = {}".format(ra[w].size) )
    w = w & (dec!=0.)
    print(" and dec!=0.         : nb object in cat = {}".format(ra[w].size) )
    w = w & (zqso>0.)
    print(" and z>0.            : nb object in cat = {}".format(ra[w].size) )

    ## Redshift range
    w = w & (zqso>zmin)
    print(" and z>zmin          : nb object in cat = {}".format(ra[w].size) )
    w = w & (zqso<zmax)
    print(" and z<zmax          : nb object in cat = {}".format(ra[w].size) )

    ## BAL visual
    if not keep_bal and bi_max==None:
        try:
            bal_flag = vac[1]["BAL_FLAG_VI"][:]
            w = w & (bal_flag==0)
            print(" and BAL_FLAG_VI == 0  : nb object in cat = {}".format(ra[w].size) )
        except:
            sys.stderr.write("BAL_FLAG_VI not found\n")
    ## BAL CIV
    if bi_max is not None:
        try:
            bi = vac[1]["BI_CIV"][:]
            w = w & (bi<=bi_max)
            print(" and BI_CIV<=bi_max  : nb object in cat = {}".format(ra[w].size) )
        except:
            sys.stderr.write("--bi-max set but no BI_CIV field in vac")
            sys.exit(1)
    print

    ra    = ra[w]*sp.pi/180.
    dec   = dec[w]*sp.pi/180.
    zqso  = zqso[w]
    thid  = thid[w]
    plate = plate[w]
    mjd   = mjd[w]
    fid   = fid[w]
    vac.close()

    return ra,dec,zqso,thid,plate,mjd,fid

target_mobj = 500
nside_min = 8

def read_data(in_dir,drq,mode,zmin = 2.1,zmax = 3.5,nspec=None,log=None,keep_bal=False,bi_max=None,order=1, best_obs=False, single_exp=False):

    sys.stderr.write("mode: "+mode)
    ra,dec,zqso,thid,plate,mjd,fid = read_drq(drq,zmin,zmax,keep_bal,bi_max=bi_max)

    if nspec != None:
        ra = ra[:nspec]
        dec = dec[:nspec]
        zqso = zqso[:nspec]
        thid = thid[:nspec]
        plate = plate[:nspec]
        mjd = mjd[:nspec]
        fid = fid[:nspec]

    if mode == "pix":
        try:
            fin = in_dir + "/master.fits.gz"
            h = fitsio.FITS(fin)
        except IOError:
            try:
                fin = in_dir + "/master.fits"
                h = fitsio.FITS(fin)
            except IOError:
                try:
                    fin = in_dir + "/../master.fits"
                    h = fitsio.FITS(fin)
                except:
                    print("error reading master")
                    sys.exit(1)
        nside = h[1].read_header()['NSIDE']
        h.close()
        pixs = healpy.ang2pix(nside, sp.pi / 2 - dec, ra)
<<<<<<< HEAD
    elif mode in ["spec","corrected-spec","spcframe","spplate"]:
=======
    elif mode in ["spec","corrected-spec","spcframe","spec-mock-1D"]:
>>>>>>> 860f1b3a
        nside = 256
        pixs = healpy.ang2pix(nside, sp.pi / 2 - dec, ra)
        mobj = sp.bincount(pixs).sum()/len(sp.unique(pixs))

        ## determine nside such that there are 1000 objs per pixel on average
        sys.stderr.write("determining nside\n")
        while mobj<target_mobj and nside >= nside_min:
            nside //= 2
            pixs = healpy.ang2pix(nside, sp.pi / 2 - dec, ra)
            mobj = sp.bincount(pixs).sum()/len(sp.unique(pixs))
        sys.stderr.write("nside = {} -- mean #obj per pixel = {}\n".format(nside,mobj))
        if log is not None:
            log.write("nside = {} -- mean #obj per pixel = {}\n".format(nside,mobj))

    elif mode=="desi":
        nside = 8
        sys.stderr.write("Found {} qsos\n".format(len(zqso)))
        return read_from_desi(nside,in_dir,thid,ra,dec,zqso,plate,mjd,fid,order),nside,"RING"

    else:
        sys.stderr.write("I don't know mode: {}".format(mode))
        sys.exit(1)

    data ={}
    ndata = 0

    if mode=="spcframe":
        pix_data = read_from_spcframe(in_dir,thid, ra, dec, zqso, plate, mjd, fid, order, mode=mode, log=log, best_obs=best_obs, single_exp=single_exp)
        ra = [d.ra for d in pix_data]
        ra = sp.array(ra)
        dec = [d.dec for d in pix_data]
        dec = sp.array(dec)
        pixs = healpy.ang2pix(nside, sp.pi / 2 - dec, ra)
        for i, p in enumerate(pixs):
            if p not in data:
                data[p] = []
            data[p].append(pix_data[i])

        return data, len(pixs),nside,"RING"

    if mode=="spplate":
        pix_data = read_from_spplate(in_dir,thid, ra, dec, zqso, plate, mjd, fid, order, log=log, best_obs=best_obs)
        ra = [d.ra for d in pix_data]
        ra = sp.array(ra)
        dec = [d.dec for d in pix_data]
        dec = sp.array(dec)
        pixs = healpy.ang2pix(nside, sp.pi / 2 - dec, ra)
        for i, p in enumerate(pixs):
            if p not in data:
                data[p] = []
            data[p].append(pix_data[i])

        return data, len(pixs)

    upix = sp.unique(pixs)
    for i, pix in enumerate(upix):
        w = pixs == pix
        ## read all hiz qsos
        if mode == "pix":
            t0 = time.time()
            pix_data = read_from_pix(in_dir,pix,thid[w], ra[w], dec[w], zqso[w], plate[w], mjd[w], fid[w], order, log=log)
            read_time=time.time()-t0
        elif mode == "spec" or mode =="corrected-spec":
            t0 = time.time()
            pix_data = read_from_spec(in_dir,thid[w], ra[w], dec[w], zqso[w], plate[w], mjd[w], fid[w], order, mode=mode,log=log)
            read_time=time.time()-t0
        elif mode == "spec-mock-1D":
            t0 = time.time()
            pix_data = read_from_mock_1D(in_dir,thid[w], ra[w], dec[w], zqso[w], plate[w], mjd[w], fid[w], order, mode=mode,log=log)
            read_time=time.time()-t0    
        if not pix_data is None:
            sys.stderr.write("{} read from pix {}, {} {} in {} secs per spectrum\n".format(len(pix_data),pix,i,len(upix),read_time/(len(pix_data)+1e-3)))
        if not pix_data is None and len(pix_data)>0:
            data[pix] = pix_data
            ndata += len(pix_data)

    return data,ndata,nside,"RING"

def read_from_spec(in_dir,thid,ra,dec,zqso,plate,mjd,fid,order,mode,log=None):
    pix_data = []
    for t,r,d,z,p,m,f in zip(thid,ra,dec,zqso,plate,mjd,fid):
        try:
            fid = str(f)
            if f<10:
                fid='0'+fid
            if f<100:
                fid = '0'+fid
            if f<1000:
                fid = '0'+fid
            fin = in_dir + "/{}/{}-{}-{}-{}.fits".format(p,mode,p,m,fid)
            h = fitsio.FITS(fin)
        except IOError:
            log.write("error reading {}\n".format(fin))
            continue

        log.write("{} read\n".format(fin))
        ll = h[1]["loglam"][:]
        fl = h[1]["flux"][:]
        iv = h[1]["ivar"][:]*(h[1]["and_mask"][:]==0)

        # compute difference between exposure
        diff = exp_diff(h,ll)
        # compute spectral resolution
        wdisp =  h[1]["wdisp"][:]
        reso = spectral_resolution(wdisp)
        
        d = forest(ll,fl,iv, t, r, d, z, p, m, f,order,diff,reso)
        pix_data.append(d)
        h.close()
    return pix_data


def read_from_mock_1D(in_dir,thid,ra,dec,zqso,plate,mjd,fid,order,mode,log=None):
    pix_data = []

    try:
        fin = in_dir
        hdu = fitsio.FITS(fin) 
    except IOError:
        log.write("error reading {}\n".format(fin))

    for t,r,d,z,p,m,f in zip(thid,ra,dec,zqso,plate,mjd,fid):
        h = hdu[t]
        log.write("file: {} hdu {} read  \n".format(fin,h))
        lamb = h["wavelength"][:]
        ll = sp.log10(lamb) 
        fl = h["flux"][:]
        error =h["error"][:]
        iv = 1.0/error**2

        # compute difference between exposure
        diff = sp.zeros(len(lamb))
        # compute spectral resolution
        wdisp =  h["psf"][:]
        reso = spectral_resolution(wdisp)
        
        d = forest(ll,fl,iv, t, r, d, z, p, m, f,order,diff,reso)
        pix_data.append(d)

    hdu.close()
        
    return pix_data


def read_from_pix(in_dir,pix,thid,ra,dec,zqso,plate,mjd,fid,order,log=None):
        try:
            fin = in_dir + "/pix_{}.fits.gz".format(pix)
            h = fitsio.FITS(fin)
        except IOError:
            try:
                fin = in_dir + "/pix_{}.fits".format(pix)
                h = fitsio.FITS(fin)
            except IOError:
                print("error reading {}".format(pix))
                return None

        ## fill log
        if log is not None:
            for t in thid:
                if t not in h[0][:]:
                    log.write("{} missing from pixel {}\n".format(t,pix))
                    sys.stderr.write("{} missing from pixel {}\n".format(t,pix))

        pix_data=[]
        thid_list=list(h[0][:])
        thid2idx = {t:thid_list.index(t) for t in thid if t in thid_list}
        loglam  = h[1][:]
        flux = h[2].read()
        ivar = h[3].read()
        andmask = h[4].read()
        for (t, r, d, z, p, m, f) in zip(thid, ra, dec, zqso, plate, mjd, fid):
            try:
                idx = thid2idx[t]
            except:
                ## fill log
                if log is not None:
                    log.write("{} missing from pixel {}\n".format(t,pix))
                sys.stderr.write("{} missing from pixel {}\n".format(t,pix))
                continue
            d = forest(loglam,flux[:,idx],ivar[:,idx]*(andmask[:,idx]==0), t, r, d, z, p, m, f,order)

            if log is not None:
                log.write("{} read\n".format(t))
            pix_data.append(d)
        h.close()
        return pix_data

def read_from_spcframe(in_dir, thid, ra, dec, zqso, plate, mjd, fid, order, mode=None, log=None, best_obs=False, single_exp = False):
    pix_data={}
    plates = sp.unique(plate)
    print("reading {} plates".format(len(plates)))

    prefix='spCFrame'
    sufix=''

    for p in plates:
        wplate = plate==p
        plate_mjd = "{}-*".format(p)

        ##if best_obs then select only the given mjd
        if best_obs:
            the_mjd = sp.unique(mjd[wplate])
<<<<<<< HEAD
=======
            print(the_mjd)
            #assert len(the_mjd)==1
>>>>>>> 860f1b3a
            m = the_mjd[0]
            plate_mjd = "{}-{}".format(p, m)

        ## find out exposures from all the spPlates
        fi = in_dir+"/{}/spPlate-{}.fits".format(p, plate_mjd)
        print(fi)
        fi = glob.glob(fi)
        fi = sorted(fi)
        exps = []
        for f in fi:
            print("INFO: reading plate {}".format(f))
            h=fitsio.FITS(f)
            head = h[0].read_header()
            iexp = 1
            for c in ["B1", "B2", "R1", "R2"]:
                card = "NEXP_{}".format(c)
                if card in head:
                    nexp = head["NEXP_{}".format(c)]
                else:
                    continue
                for i in range(nexp):
                    str_iexp = str(iexp)
                    if iexp<10:
                        str_iexp = '0'+str_iexp
                    
                    card = "EXPID"+str_iexp
                    if not card in head:
                        continue

                    exps.append(head["EXPID"+str_iexp][:11])
                    iexp += 1

        print("INFO: found {} exposures in plate {}".format(len(exps), p))
    
        if len(exps) == 0:
            continue

        exp_num = [e[3:] for e in exps]
        exp_num = sp.unique(exp_num)
        sp.random.shuffle(exp_num)
        exp_num = exp_num[0]
        for exp in exps:
            if single_exp:
                if not exp_num in exp:
                    continue
            t0 = time.time()
            ## find the spectrograph number:
            spectro = int(exp[1])
            assert spectro == 1 or spectro == 2

            ## find out the fibers where the qsos are:
            if spectro == 1:
                wfib = wplate & (fid <= 500)
            if spectro == 2:
                wfib = wplate & (fid > 500)

            if wfib.sum()==0:
                continue

            spcframe = fitsio.FITS(in_dir+"/{}/spCFrame-{}.fits".format(p, exp))

            flux = spcframe[0].read()
            ivar = spcframe[1].read()*(spcframe[2].read()==0)
            llam = spcframe[3].read()
            
            ## now convert all those fluxes into forest objects
            for index, (t, r, d, z, p, m, f) in enumerate(zip(thid[wfib], ra[wfib], dec[wfib], zqso[wfib], plate[wfib], mjd[wfib], fid[wfib])):
                index =(f-1)%500
                d = forest(llam[index],flux[index],ivar[index], t, r, d, z, p, m, f, order)
                if t in pix_data:
                    pix_data[t] += d
                else:
                    pix_data[t] = d
                if log is not None:
                    log.write("{} read from exp {} and mjd {}\n".format(t, exp, m))

            print("INFO: read {} from {} in {} per spec. Progress: {} of {} \n".format(wfib.sum(), exp, (time.time()-t0)/(wfib.sum()+1e-3), len(pix_data), len(thid)))
            spcframe.close()

    data = list(pix_data.values())
    return data

<<<<<<< HEAD
def read_from_spplate(in_dir, thid, ra, dec, zqso, plate, mjd, fid, order, log=None, best_obs=False):
    pix_data={}
    unique_plates = sp.unique(plate)
    print "reading {} plates".format(len(unique_plates))

    for p in unique_plates:
        wplate = plate==p
        plate_mjd = "{}-*".format(p)

        spplates = glob.glob(in_dir+"/{}/spPlate-{}.fits".format(p, plate_mjd))
        print spplates
        for spplate in spplates:
            h = fitsio.FITS(spplate)
            head0 = h[0].read_header()
            MJD = head0["MJD"]
            
            t0 = time.time()

            wfib = wplate
            if best_obs:
                ## select only the objects which have specified mjd within this plate
                wmjd = mjd == MJD
                wfib = wplate & wmjd

            coeff0 = head0["COEFF0"]
            coeff1 = head0["COEFF1"]

            flux = h[0].read()
            ivar = h[1].read()*(h[2].read()==0)
            llam = coeff0 + coeff1*sp.arange(flux.shape[1])
            
            ## now convert all those fluxes into forest objects
            for (t, r, d, z, p, m, f) in zip(thid[wfib], ra[wfib], dec[wfib], zqso[wfib], plate[wfib], mjd[wfib], fid[wfib]):
                index = f-1
                d = forest(llam,flux[index],ivar[index], t, r, d, z, p, m, f, order)
                if t in pix_data:
                    pix_data[t] += d
                else:
                    pix_data[t] = d
                if log is not None:
                    log.write("{} read from exp {} and mjd {}\n".format(t, spplate, m))

            print "INFO: read {} from {} in {} per spec. Progress: {} of {} \n".format(wfib.sum(), os.path.basename(spplate), (time.time()-t0)/(wfib.sum()+1e-3), len(pix_data), len(thid))
            h.close()

    data = pix_data.values()
    return data

def read_from_desi(nside,ztable,in_dir,order):
    fi = glob.glob(in_dir+"/spectra-*.fits")
=======
def read_from_desi(nside,in_dir,thid,ra,dec,zqso,plate,mjd,fid,order):

    in_nside = 64
    nest     = True
>>>>>>> 860f1b3a
    data = {}
    ndata=0

    ztable = {t:z for t,z in zip(thid,zqso)}
    in_pixs = healpy.ang2pix(in_nside, sp.pi/2.-dec, ra,nest=nest)
    fi = sp.unique(in_pixs)

    for i,f in enumerate(fi):
        path = in_dir + "spectra-"+str(in_nside)+"/"+str(int(f/100))+"/"+str(f)+"/spectra-"+str(in_nside)+"-"+str(f)+".fits"

        sys.stderr.write("\rread {} of {}. ndata: {}".format(i,len(fi),ndata))
        try:
            h = fitsio.FITS(path)
        except IOError:
            sys.stderr.write("Error reading pix {}\n".format(f))
            continue

        ## get the quasars
        tid_qsos = thid[(in_pixs==f)]
        ra    = h["FIBERMAP"]["RA_TARGET"][:]*sp.pi/180.
        de    = h["FIBERMAP"]["DEC_TARGET"][:]*sp.pi/180.
        pixs  = healpy.ang2pix(nside, sp.pi / 2 - de, ra)
        exp   = h["FIBERMAP"]["EXPID"][:]
        night = h["FIBERMAP"]["NIGHT"][:]
        fib   = h["FIBERMAP"]["FIBER"][:]

        b_ll = sp.log10(h["B_WAVELENGTH"].read())
        b_iv  = h["B_IVAR"].read()*(h["B_MASK"].read()==0)
        b_fl  = h["B_FLUX"].read()
        r_ll = sp.log10(h["R_WAVELENGTH"].read())
        r_iv = h["R_IVAR"].read()*(h["R_MASK"].read()==0)
        r_fl = h["R_FLUX"].read()
        z_ll = sp.log10(h["Z_WAVELENGTH"].read())
        z_iv = h["Z_IVAR"].read()*(h["Z_MASK"].read()==0)
        z_fl = h["Z_FLUX"].read()

        for t in tid_qsos:
            wt = h[1]["TARGETID"][:] == t
            if wt.sum()==0:
                sys.stderr.write("\nError reading thingid {}\n".format(t))
                continue
            ### B
            iv = b_iv[wt]
            fl = (iv*b_fl[wt]).sum(axis=0)
            iv = iv.sum(axis=0)
            w = iv>0
            fl[w]/=iv[w]
            d  = forest(b_ll,fl,iv,t,ra[wt][0],de[wt][0],ztable[t],exp[wt][0],night[wt][0],fib[wt][0],order)
            ### R
            iv = r_iv[wt]
            fl = (iv*r_fl[wt]).sum(axis=0)
            iv = iv.sum(axis=0)
            w = iv>0
            fl[w]/=iv[w]
            ### Z
            d += forest(r_ll,fl,iv,t,ra[wt][0],de[wt][0],ztable[t],exp[wt][0],night[wt][0],fib[wt][0],order)
            iv = z_iv[wt]
            fl = (iv*z_fl[wt]).sum(axis=0)
            iv = iv.sum(axis=0)
            w = iv>0
            fl[w]/=iv[w]
            d += forest(z_ll,fl,iv,t,ra[wt][0],de[wt][0],ztable[t],exp[wt][0],night[wt][0],fib[wt][0],order)

            pix = pixs[wt][0]
            if pix not in data:
                data[pix]=[]
            data[pix].append(d)
            ndata+=1

    sys.stderr.write("found {} quasars in input files\n".format(ndata))

    return data,ndata


def read_deltas(indir,nside,lambda_abs,alpha,zref,cosmo,nspec=None,no_project=False):
    '''
    reads deltas from indir
    fills the fields delta.z and multiplies the weights by (1+z)^(alpha-1)/(1+zref)^(alpha-1)
    returns data,zmin_pix
    '''
    dels = []
    fi = glob.glob(indir+"/*.fits.gz")
    fi = sorted(fi)
    ndata=0
    for i,f in enumerate(fi):
        sys.stderr.write("\rread {} of {} {}".format(i,len(fi),ndata))
        hdus = fitsio.FITS(f)
        dels += [delta.from_fitsio(h) for h in hdus[1:]]
        ndata+=len(hdus[1:])
        hdus.close()
        if not nspec is None:
            if ndata>nspec:break

    sys.stderr.write("\n")

    phi = [d.ra for d in dels]
    th = [sp.pi/2.-d.dec for d in dels]
    pix = healpy.ang2pix(nside,th,phi)

    data = {}
    zmin = 10**dels[0].ll[0]/lambda_abs-1.
    zmax = 0.
    for d,p in zip(dels,pix):
        if not p in data:
            data[p]=[]
        data[p].append(d)

        z = 10**d.ll/lambda_abs-1.
        min_z = z.min()
        max_z = z.max()
        if zmin>min_z:
            zmin = min_z
        if zmax < max_z:
            zmax = max_z
        d.z = z
        if not cosmo is None: d.r_comov = cosmo.r_comoving(z)
        d.we *= ((1+z)/(1+zref))**(alpha-1)
        
        if not no_project:
            d.project()

    return data,ndata,zmin,zmax


def read_objects(drq,nside,zmin,zmax,alpha,zref,cosmo,keep_bal=True):
    objs = {}
    ra,dec,zqso,thid,plate,mjd,fid = read_drq(drq,zmin,zmax,keep_bal=True)
    phi = ra
    th = sp.pi/2.-dec
    pix = healpy.ang2pix(nside,th,phi)
    print("reading qsos")

    upix = sp.unique(pix)
    for i,ipix in enumerate(upix):
        sys.stderr.write("\r{} of {}".format(i,len(upix)))
        w=pix==ipix
        objs[ipix] = [qso(t,r,d,z,p,m,f) for t,r,d,z,p,m,f in zip(thid[w],ra[w],dec[w],zqso[w],plate[w],mjd[w],fid[w])]
        for q in objs[ipix]:
            q.we = ((1.+q.zqso)/(1.+zref))**(alpha-1.)
            q.r_comov = cosmo.r_comoving(q.zqso)

    sys.stderr.write("\n")

    return objs,zqso.min()<|MERGE_RESOLUTION|>--- conflicted
+++ resolved
@@ -144,11 +144,7 @@
         nside = h[1].read_header()['NSIDE']
         h.close()
         pixs = healpy.ang2pix(nside, sp.pi / 2 - dec, ra)
-<<<<<<< HEAD
-    elif mode in ["spec","corrected-spec","spcframe","spplate"]:
-=======
     elif mode in ["spec","corrected-spec","spcframe","spec-mock-1D"]:
->>>>>>> 860f1b3a
         nside = 256
         pixs = healpy.ang2pix(nside, sp.pi / 2 - dec, ra)
         mobj = sp.bincount(pixs).sum()/len(sp.unique(pixs))
@@ -351,11 +347,7 @@
         ##if best_obs then select only the given mjd
         if best_obs:
             the_mjd = sp.unique(mjd[wplate])
-<<<<<<< HEAD
-=======
             print(the_mjd)
-            #assert len(the_mjd)==1
->>>>>>> 860f1b3a
             m = the_mjd[0]
             plate_mjd = "{}-{}".format(p, m)
 
@@ -438,7 +430,6 @@
     data = list(pix_data.values())
     return data
 
-<<<<<<< HEAD
 def read_from_spplate(in_dir, thid, ra, dec, zqso, plate, mjd, fid, order, log=None, best_obs=False):
     pix_data={}
     unique_plates = sp.unique(plate)
@@ -487,14 +478,10 @@
     data = pix_data.values()
     return data
 
-def read_from_desi(nside,ztable,in_dir,order):
-    fi = glob.glob(in_dir+"/spectra-*.fits")
-=======
 def read_from_desi(nside,in_dir,thid,ra,dec,zqso,plate,mjd,fid,order):
 
     in_nside = 64
     nest     = True
->>>>>>> 860f1b3a
     data = {}
     ndata=0
 
