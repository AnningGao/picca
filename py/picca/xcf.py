--- conflicted
+++ resolved
@@ -120,79 +120,6 @@
 
     return cw,cd,crp,crt,cz,cnb
 
-
-<<<<<<< HEAD
-=======
-
-def metal_grid(pix):
-
-    we = sp.zeros(np*nt)
-    rp = sp.zeros(np*nt)
-    rt = sp.zeros(np*nt)
-    z  = sp.zeros(np*nt)
-    nb = sp.zeros(np*nt,dtype=sp.int64)
-
-    for ipix in pix:
-        for i,d in enumerate(dels[ipix]):
-            with lock:
-                counter.value +=1
-            sys.stderr.write("\r{}%".format(round(counter.value*100./ndels,3)))
-            ang = d^d.neighs
-            rc_qso = [q.r_comov for q in d.neighs]
-            zqso   = [q.zqso for q in d.neighs]
-            we_qso = [q.we for q in d.neighs]
-
-            if (d.neighs.size != 0):
-                cw,crp,crt,cz,cnb = fast_metal_grid(d.r_comov,d.we,zqso,rc_qso,we_qso,ang,d.z_metal,d.r_comov_metal)
-
-                we[:len(cw)]  += cw
-                rp[:len(crp)] += crp
-                rt[:len(crt)] += crt
-                z[:len(cz)]   += cz
-                nb[:len(cnb)] += cnb.astype(int)
-            for el in list(d.__dict__.keys()):
-                setattr(d,el,None)
-
-    w = we>0
-    rp[w] /= we[w]
-    rt[w] /= we[w]
-    z[w]  /= we[w]
-
-    return we,rp,rt,z,nb
-@jit
-def fast_metal_grid(r1,w1,z2,r2,w2,ang,z1_metal,r1_metal):
-
-    rp = (r1[:,None]-r2)*sp.cos(ang/2.)
-    rt = (r1[:,None]+r2)*sp.sin(ang/2.)
-
-    w   = (rp>rp_min) & (rp<rp_max) & (rt<rt_max)
-    rp  = rp[w]
-    rt  = rt[w]
-
-    bp   = ((rp-rp_min)/(rp_max-rp_min)*np).astype(int)
-    bt   = (rt/rt_max*nt).astype(int)
-    bins = bt + nt*bp
-
-    rp_metal = (r1_metal[:,None]-r2)*sp.cos(ang/2.)
-    rt_metal = (r1_metal[:,None]+r2)*sp.sin(ang/2.)
-    z_metal  = (z1_metal[:,None]+z2)/2.
-    we       = w1[:,None]*w2
-
-    rp_metal = rp_metal[w]
-    rt_metal = rt_metal[w]
-    z_metal  = z_metal[w]
-    we       = we[w]
-
-    cw  = sp.bincount(bins,weights=we)
-    crp = sp.bincount(bins,weights=rp_metal*we)
-    crt = sp.bincount(bins,weights=rt_metal*we)
-    cz  = sp.bincount(bins,weights=z_metal*we)
-    cnb = sp.bincount(bins,weights=(we>0.))
-
-    return cw,crp,crt,cz,cnb
-
-
->>>>>>> 788bf002
 def dmat(pix):
 
     dm = sp.zeros(np*nt*nt*np)
