--- conflicted
+++ resolved
@@ -1,8 +1,5 @@
 from __future__ import print_function
-<<<<<<< HEAD
-=======
 import sys
->>>>>>> 5ac559cd
 import scipy as sp
 from healpy import query_disc
 from numba import jit
@@ -64,21 +61,13 @@
 
     for ipix in pix:
         for d in dels[ipix]:
-            print("\rcomputing xi: {}%".format(round(counter.value*100./ndels,3)),end="")
             with lock:
                 counter.value +=1
-<<<<<<< HEAD
-            if (d.qneighs.size != 0):
-                ang = d^d.qneighs
-                zqso = [q.zqso for q in d.qneighs]
-                we_qso = [q.we for q in d.qneighs]
-=======
             print("\rcomputing xi: {}%".format(round(counter.value*100./ndels,3)),end="")
             if (d.neighs.size != 0):
                 ang = d^d.neighs
                 zqso = [q.zqso for q in d.neighs]
                 we_qso = [q.we for q in d.neighs]
->>>>>>> 5ac559cd
 
                 if ang_correlation:
                     l_qso = [10.**q.ll for q in d.qneighs]
@@ -242,12 +231,8 @@
     npairs_used = 0
     for p in pix:
         for d in dels[p]:
-            print("\rcomputing metal dmat {}: {}%".format(abs_igm,round(counter.value*100./ndels,3)),end="")
             with lock:
-<<<<<<< HEAD
-=======
                 print("\rcomputing metal dmat {}: {}%".format(abs_igm,round(counter.value*100./ndels,3)),end="")
->>>>>>> 5ac559cd
                 counter.value += 1
 
             r = sp.random.rand(len(d.qneighs))
