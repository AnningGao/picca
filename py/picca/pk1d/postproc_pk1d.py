--- conflicted
+++ resolved
@@ -272,11 +272,8 @@
 
 
 def run_postproc_pk1d(data_dir, output_file, zbin_edges, kbin_edges,
-<<<<<<< HEAD
                       weight_method='no_weights', snrcut=None, zbins_snrcut=None,
-=======
                       weight_method, snrcut=None, zbins_snrcut=None,
->>>>>>> bbad8b71
                       nomedians=False, velunits=False, overwrite=False, ncpu=8):
     """Read individual Pk1D data from a set of files and compute P1D statistics, stored in a summary FITS file.
 
