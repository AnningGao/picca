from __future__ import print_function
import os.path
import scipy as sp
import iminuit
import time
import h5py
from scipy.linalg import cholesky
from scipy import random

from . import utils

def _wrap_chi2(d, dic=None, k=None, pk=None, pksb=None):
    return d.chi2(k, pk, pksb, dic)

class chi2:
    def __init__(self,dic_init):
        self.data = dic_init['data sets']
        self.par_names = sp.unique([name for d in self.data for name in d.par_names])
        self.outfile = os.path.expandvars(dic_init['outfile'])

        self.k = dic_init['fiducial']['k']
        self.pk_lin = dic_init['fiducial']['pk']
        self.pksb_lin = dic_init['fiducial']['pksb']
        self.nfast_mc = 0
        if 'fast mc' in dic_init:
            self.nfast_mc = dic_init['fast mc']['niterations']

<<<<<<< HEAD
        if 'chi2 scan' in dic_init:
            self.dic_chi2scan = dic_init['chi2 scan']
=======
        if 'minos' in dic_init:
            self.minos_para = dic_init['minos']
>>>>>>> 6702aadf

    def __call__(self, *pars):
        dic = {p:pars[i] for i,p in enumerate(self.par_names)}
        chi2 = 0
        for d in self.data:
            chi2 += d.chi2(self.k,self.pk_lin,self.pksb_lin,dic)

        for p in sorted(dic.keys()):
            print(p+" "+str(dic[p]))
        
        print("Chi2: "+str(chi2))
        print("---\n")
        return chi2

    def _minimize(self):
        t0 = time.time()
        par_names = [name for d in self.data for name in d.pars_init]
        kwargs = {name:val for d in self.data for name, val in d.pars_init.items()}
        kwargs.update({name:err for d in self.data for name, err in d.par_error.items()})
        kwargs.update({name:lim for d in self.data for name, lim in d.par_limit.items()})
        kwargs.update({name:fix for d in self.data for name, fix in d.par_fixed.items()})

        ## do an initial "fast" minimization fixing everything except the biases 
        kwargs_init = {}
        for k,v in kwargs.items():
            kwargs_init[k] = v
        for name in par_names:
            if name[:4] != "bias":
                kwargs_init["fix_"+name] = True
                
        mig_init = iminuit.Minuit(self,forced_parameters=self.par_names,errordef=1,**kwargs_init)
        mig_init.migrad()
    
        ## now get the best fit values for the biases and start a full minimization
        for name, value in mig_init.values.items():
            kwargs[name] = value

        mig = iminuit.Minuit(self,forced_parameters=self.par_names,errordef=1,**kwargs)
        fmin = mig.migrad()
        print("INFO: minimized in {}".format(time.time()-t0))
        return mig
    
    def minimize(self):
        self.best_fit = self._minimize()

        for d in self.data:
            d.best_fit_model = d.xi_model(self.k, self.pk_lin-self.pksb_lin, self.best_fit.values)

            ap = self.best_fit.values['ap']
            at = self.best_fit.values['at']
            self.best_fit.values['ap'] = 1
            self.best_fit.values['at'] = 1
            snl = self.best_fit.values['sigmaNL_per']
            self.best_fit.values['sigmaNL_per'] = 0
            d.best_fit_model += d.xi_model(self.k, self.pksb_lin, self.best_fit.values)
            self.best_fit.values['ap'] = ap
            self.best_fit.values['at'] = at
            self.best_fit.values['sigmaNL_per'] = snl

    def chi2scan(self):
        if not hasattr(self, "dic_chi2scan"): return

        dim = len(self.dic_chi2scan)

        ### Set all parameters to the minimum and store the current state
        store_data_pars = {}
        for d in self.data:
            store_d_pars_init = {}
            store_d_par_error = {}
            store_d_par_fixed = {}
            for name in d.pars_init.keys():
                store_d_pars_init[name] = d.pars_init[name]
                d.pars_init[name] = self.best_fit.values[name]
            for name in d.par_error.keys():
                store_d_par_error[name] = d.par_error[name]
                d.par_error[name] = self.best_fit.errors[name.split('error_')[1]]
            for name in d.par_fixed.keys():
                store_d_par_fixed[name] = d.par_fixed[name]
            store_data_pars[d] = {'init':store_d_pars_init, 'error':store_d_par_error, 'fixed':store_d_par_fixed}

        ###
        for p in self.dic_chi2scan.keys():
            for d in self.data:
                d.par_error['error_'+p] = 0.
                d.par_fixed['fix_'+p] = True

        ###
        def send_one_fit():
            try:
                best_fit = self._minimize()
                chi2_result = best_fit.fval
            except:
                chi2_result = sp.nan
            tresult = []
            for p in sorted(best_fit.values):
                tresult += [best_fit.values[p]]
            tresult += [chi2_result]
            return tresult

        result = []
        ###
        if dim==1:
            par = self.dic_chi2scan.keys()[0]
            for step in self.dic_chi2scan[par]['grid']:
                for d in self.data:
                    d.pars_init[par] = step
                result += [send_one_fit()]
        elif dim==2:
            par1  = self.dic_chi2scan.keys()[0]
            par2  = self.dic_chi2scan.keys()[1]
            for step1 in self.dic_chi2scan[par1]['grid']:
                for step2 in self.dic_chi2scan[par2]['grid']:
                    for d in self.data:
                        d.pars_init[par1] = step1
                        d.pars_init[par2] = step2
                    result += [send_one_fit()]

        self.dic_chi2scan_result = {}
        self.dic_chi2scan_result['params'] = sp.asarray(sp.append(sorted(self.best_fit.values),['fval']))
        self.dic_chi2scan_result['values'] = sp.asarray(result)

        ### Set all parameters to where they were before
        for d in self.data:
            store_d_pars_init = store_data_pars[d]['init']
            store_d_par_error = store_data_pars[d]['error']
            store_d_par_fixed = store_data_pars[d]['fixed']
            for name in d.pars_init.keys():
                d.pars_init[name] = store_d_pars_init[name]
            for name in d.par_error.keys():
                d.par_error[name] = store_d_par_error[name]
            for name in d.par_fixed.keys():
                d.par_fixed[name] = store_d_par_fixed[name]

    def fastMC(self):
        if not hasattr(self,"nfast_mc"): return

        nfast_mc = self.nfast_mc
        for d in self.data:
            d.cho = cholesky(d.co)

        self.fast_mc = {}
        for it in range(nfast_mc):
            for d in self.data:
                g = random.randn(len(d.da))
                d.da = d.cho.dot(g) + d.best_fit_model
                d.da_cut = d.da[d.mask]

            best_fit = self._minimize()
            for p, v in best_fit.values.items():
                if not p in self.fast_mc:
                    self.fast_mc[p] = []
                self.fast_mc[p].append([v, best_fit.errors[p]])

    def minos(self):
        if not hasattr(self,"minos_para"): return

        sigma = self.minos_para['sigma']
        if 'all' in self.minos_para['parameters']:
            self.best_fit.minos(var=None,sigma=sigma)
        else:
            for var in self.minos_para['parameters']:
                if var in self.best_fit.list_of_vary_param():
                    self.best_fit.minos(var=var,sigma=sigma)
                else:
                    if var in self.best_fit.list_of_fixed_param():
                        print('WARNING: Can not run minos on a fixed parameter: {}'.format(var))
                    else:
                        print('WARNING: Can not run minos on a unknown parameter: {}'.format(var))

    def export(self):
        f = h5py.File(self.outfile,"w")

        g=f.create_group("best fit")

        ## write down all parameters
        for i, p in enumerate(self.best_fit.values):
            v = self.best_fit.values[p]
            e = self.best_fit.errors[p]
            if p in self.best_fit.list_of_fixed_param():
                e = 0
            g.attrs[p] = (v, e)

        for (p1, p2), cov in self.best_fit.covariance.items():
            g.attrs["cov[{}, {}]".format(p1,p2)] = cov

        ndata = [d.mask.sum() for d in self.data]
        ndata = sum(ndata)
        g.attrs['ndata'] = ndata
        g.attrs['npar'] = len(self.best_fit.list_of_vary_param())
        g.attrs['list of free pars'] = [a.encode('utf8') for a in self.best_fit.list_of_vary_param()]
        g.attrs['list of fixed pars'] = [a.encode('utf8') for a in self.best_fit.list_of_fixed_param()]

        ## write down all attributes of the minimum
        dic_fmin = utils.convert_instance_to_dictionary(self.best_fit.get_fmin())
        for item, value in dic_fmin.items():
            g.attrs[item] = value

        for d in self.data:
            g = f.create_group(d.name)
            g.attrs['chi2'] = d.chi2(self.k, self.pk_lin, self.pksb_lin, self.best_fit.values)
            fit = g.create_dataset("fit", d.da.shape, dtype = "f")
            fit[...] = d.best_fit_model

        if hasattr(self, "fast_mc"):
            g = f.create_group("fast mc")
            for p in self.fast_mc:
                vals = sp.array(self.fast_mc[p])
                d = g.create_dataset("{}/values".format(p), vals[:,0].shape, dtype="f")
                d[...] = vals[:,0]
                d = g.create_dataset("{}/errors".format(p), vals[:,1].shape, dtype="f")
                d[...] = vals[:,1]

<<<<<<< HEAD
        if hasattr(self, "dic_chi2scan"):
            g = f.create_group("chi2 scan")
            for p, dic in self.dic_chi2scan.items():
                subgrp = g.create_group(p)
                subgrp.attrs['min']    = dic['min']
                subgrp.attrs['max']    = dic['max']
                subgrp.attrs['nb_bin'] = dic['nb_bin']
            subgrp = g.create_group('result')
            params = self.dic_chi2scan_result['params']
            values = self.dic_chi2scan_result['values']
=======
        ## write down all attributes of parameters minos was run over
        if hasattr(self, "minos_para"):
            g = f.create_group("minos")
            g.attrs['sigma'] = self.minos_para['sigma']
            minos_results = self.best_fit.get_merrors()
            for par in list(minos_results.keys()):
                subgrp = g.create_group(par)
                dic_minos = utils.convert_instance_to_dictionary(minos_results[par])
                for item, value in dic_minos.items():
                    subgrp.attrs[item] = value
>>>>>>> 6702aadf

        f.close()<|MERGE_RESOLUTION|>--- conflicted
+++ resolved
@@ -25,13 +25,11 @@
         if 'fast mc' in dic_init:
             self.nfast_mc = dic_init['fast mc']['niterations']
 
-<<<<<<< HEAD
+        if 'minos' in dic_init:
+            self.minos_para = dic_init['minos']
+
         if 'chi2 scan' in dic_init:
             self.dic_chi2scan = dic_init['chi2 scan']
-=======
-        if 'minos' in dic_init:
-            self.minos_para = dic_init['minos']
->>>>>>> 6702aadf
 
     def __call__(self, *pars):
         dic = {p:pars[i] for i,p in enumerate(self.par_names)}
@@ -244,7 +242,17 @@
                 d = g.create_dataset("{}/errors".format(p), vals[:,1].shape, dtype="f")
                 d[...] = vals[:,1]
 
-<<<<<<< HEAD
+        ## write down all attributes of parameters minos was run over
+        if hasattr(self, "minos_para"):
+            g = f.create_group("minos")
+            g.attrs['sigma'] = self.minos_para['sigma']
+            minos_results = self.best_fit.get_merrors()
+            for par in list(minos_results.keys()):
+                subgrp = g.create_group(par)
+                dic_minos = utils.convert_instance_to_dictionary(minos_results[par])
+                for item, value in dic_minos.items():
+                    subgrp.attrs[item] = value
+
         if hasattr(self, "dic_chi2scan"):
             g = f.create_group("chi2 scan")
             for p, dic in self.dic_chi2scan.items():
@@ -255,17 +263,5 @@
             subgrp = g.create_group('result')
             params = self.dic_chi2scan_result['params']
             values = self.dic_chi2scan_result['values']
-=======
-        ## write down all attributes of parameters minos was run over
-        if hasattr(self, "minos_para"):
-            g = f.create_group("minos")
-            g.attrs['sigma'] = self.minos_para['sigma']
-            minos_results = self.best_fit.get_merrors()
-            for par in list(minos_results.keys()):
-                subgrp = g.create_group(par)
-                dic_minos = utils.convert_instance_to_dictionary(minos_results[par])
-                for item, value in dic_minos.items():
-                    subgrp.attrs[item] = value
->>>>>>> 6702aadf
 
         f.close()